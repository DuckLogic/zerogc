//! The in memory layout of objects using the simple collector.
//!
//! All objects are allocated with a [GcHeader],
//! that contains type information along with some internal mark bits.
//!
//! ## Safety
//! Relying on this internal layout is incredibly unsafe.
//!
//! However, `zerogc-simple` is committed to a stable ABI, so this should (hopefully)
//! be relatively well documented.
use std::mem::{self, };
use std::marker::PhantomData;
use std::cell::Cell;
use std::ffi::c_void;
use std::alloc::Layout;

use zerogc::{GcSafe, Trace};
use zerogc::vec::repr::{GcVecRepr,};

use zerogc::field_offset;
use zerogc_derive::{NullTrace, unsafe_gc_impl};

use crate::{RawMarkState, CollectorId, DynTrace, MarkVisitor};
use std::ptr::NonNull;
use zerogc::format::{ObjectFormat, GcHeader};

/// Everything but the lower 2 bits of mark data are unused
/// for CollectorId.
///
/// This is because we assume `align(usize) >= 4`
const STATE_MASK: usize = 0b11;
/// The internal 'marking data' used for the simple collector.
///
/// The internals of this structure are private.
/// As of right now, the simple collector has no extra room
/// for any user-defined metadata in this type.
#[repr(transparent)]
#[derive(NullTrace)]
pub struct SimpleMarkData {
    /// We're assuming that the collector is single threaded (which is true for now)
    data: Cell<usize>,
    #[zerogc(unsafe_skip_trace)]
    fmt: PhantomData<CollectorId>
}

impl SimpleMarkData {
    /// Create mark data from a specified snapshot
    #[inline]
    pub fn from_snapshot(snapshot: SimpleMarkDataSnapshot) -> Self {
        SimpleMarkData {
            data: Cell::new(snapshot.packed()),
            fmt: PhantomData
        }
    }
    #[inline]
    pub(crate) fn update_raw_state(&self, updated: RawMarkState) {
        let mut snapshot = self.load_snapshot();
        snapshot.state = updated;
        self.data.set(snapshot.packed());
    }
    /// Load a snapshot of the object's current marking state
    #[inline]
    pub fn load_snapshot(&self) -> SimpleMarkDataSnapshot {
        unsafe { SimpleMarkDataSnapshot::from_packed(self.data.get()) }
    }
}

/// A single snapshot of the state of the [SimpleMarkData]
///
/// This is needed because mark data can be updated by several threads,
/// possibly atomically.
pub struct SimpleMarkDataSnapshot<Fmt: ObjectFormat> {
    pub(crate) state: RawMarkState,
    #[cfg(feature = "multiple-collectors")]
    pub(crate) collector_id_ptr: *mut CollectorId<Fmt>
}
impl SimpleMarkDataSnapshot {
    pub(crate) fn new(state: RawMarkState, collector_id_ptr: *mut CollectorId) -> Self {
        #[cfg(feature = "multiple-collectors")] {
            SimpleMarkDataSnapshot { state, collector_id_ptr }
        }
        #[cfg(not(feature = "multiple-collectors"))] {
            drop(collector_id_ptr); // avoid warnings
            SimpleMarkDataSnapshot { state }
        }
    }
    #[inline]
    fn packed(&self) -> usize {
        let base: usize;
        #[cfg(feature = "multiple-collectors")] {
            base = self.collector_id_ptr as *const CollectorId as usize;
        }
        #[cfg(not(feature = "multiple-collectors"))] {
            base = 0;
        }
        debug_assert_eq!(base & STATE_MASK, 0);
        (base & !STATE_MASK) | (self.state as u8 as usize & STATE_MASK)
    }
    #[inline]
    unsafe fn from_packed(packed: usize) -> Self {
        let state = RawMarkState::from_byte((packed & STATE_MASK) as u8);
        let id_bytes: usize = packed & !STATE_MASK;
        #[cfg(feature="multiple-collectors")] {
            let collector_id_ptr = id_bytes as *mut CollectorId;
            SimpleMarkDataSnapshot { state, collector_id_ptr }
        }
        #[cfg(not(feature = "multiple-collectors"))] {
            SimpleMarkDataSnapshot { state }
        }
    }
}

/// Marker for an unknown GC object
#[repr(C)]
pub struct DynamicObj;
unsafe_gc_impl!(
    target => DynamicObj,
    params => [],
    NEEDS_TRACE => true,
    NEEDS_DROP => true,
    null_trace => never,
    visit => |self, visitor| {
        unreachable!()
    }
);

#[repr(C)]
pub(crate) struct BigGcObject<Fmt: ObjectFormat<CollectorId<Fmt>>> {
    pub(crate) header: NonNull<Fmt::VecHeader>
}
impl<Fmt: ObjectFormat<CollectorId<Fmt>>> BigGcObject<Fmt> {
    #[inline]
    pub unsafe fn header(&self) -> &Fmt::CommonHeader {
        self.header.as_ref()
    }
    #[inline]
    pub unsafe fn from_ptr(header: *mut Fmt::CommonHeader) -> BigGcObject<Fmt> {
        debug_assert!(!header.is_null());
        BigGcObject { header: NonNull::new_unchecked(header) }
    }
}
impl<Fmt: ObjectFormat<CollectorId<Fmt>>> Drop for BigGcObject<Fmt> {
    fn drop(&mut self) {
        unsafe {
            let type_info = self.header().type_info();
            {
                self.header().dynamic_drop();
            }
            let layout = type_info.determine_total_layout(self.header.as_ptr());
            let actual_header = type_info.header_layout()
                .from_common_header(self.header.as_ptr());
            std::alloc::dealloc(actual_header.cast(), layout);
        }
    }
}

/// The raw representation of a vector in the simple collector
///
/// NOTE: Length and capacity are stored implicitly in the [GcVecHeader]
#[repr(C)]
pub struct SimpleVecRepr<T: GcSafe, Fmt: ObjectFormat<CollectorId<Fmt>>> {
    marker: PhantomData<T>,
}
impl<T: GcSafe, Fmt: ObjectFormat<CollectorId<Fmt>>> SimpleVecRepr<T, Fmt> {
    #[inline]
    fn header(&self) -> *mut Fmt::VecHeader {
        unsafe {
            Fmt::resolve_vec_header(self) as *const Fmt::VecHeader as *mut Fmt::VecHeader
        }
    }
}
unsafe impl<T: GcSafe, Fmt: ObjectFormat<CollectorId<Fmt>>> GcVecRepr for SimpleVecRepr<T, Fmt> {
    /// Right now, there is no stable API for in-place re-allocation
    const SUPPORTS_REALLOC: bool = false;

    #[inline]
    fn element_layout(&self) -> Layout {
        Layout::new::<T>()
    }

    #[inline]
    fn len(&self) -> usize {
        unsafe { (*self.header()).len.get() }
    }

    #[inline]
    unsafe fn set_len(&self, len: usize) {
        debug_assert!(len <= self.capacity());
        (*self.header()).len.set(len);
    }

    #[inline]
    fn capacity(&self) -> usize {
        unsafe { (*self.header()).capacity }
    }

    #[inline]
    unsafe fn ptr(&self) -> *const c_void {
        self as *const Self as *const c_void // We are actually just a GC pointer to the value ptr
    }

    unsafe fn unchecked_drop<ActualT: GcSafe>(&mut self) {
        std::ptr::drop_in_place::<[ActualT]>(core::ptr::slice_from_raw_parts_mut(
            self.ptr() as *mut ActualT,
            self.len()
        ))
    }
}
unsafe_gc_impl!(
    target => SimpleVecRepr<T, Fmt>,
    params => [T: GcSafe, Fmt: ObjectFormat<CollectorId<Fmt>>],
    NEEDS_TRACE => T::NEEDS_TRACE,
    NEEDS_DROP => T::NEEDS_DROP,
    null_trace => { where T: ::zerogc::NullTrace },
    trace_mut => |self, visitor| {
        // Trace our innards
        unsafe {
            let start: *mut T = self.ptr() as *const T as *mut T;
            for i in 0..self.len() {
                visitor.visit(&mut *start.add(i))?;
            }
        }
        Ok(())
    },
    trace_immutable => |self, visitor| {
        // Trace our innards
        unsafe {
            let start: *mut T = self.ptr() as *const T as *mut T;
            for i in 0..self.len() {
                visitor.visit_immutable(&*start.add(i))?;
            }
        }
        Ok(())
    }
);

<<<<<<< HEAD
=======
/// A header for a GC object
///
/// This is shared between both small arenas
/// and fallback alloc vis `BigGcObject`
#[repr(C)]
pub struct GcHeader {
    /// The type information
    pub type_info: &'static GcType,
    /// The mark data
    pub mark_data: SimpleMarkData
}
impl GcHeader {
    /// The layout of the header
    pub const LAYOUT: HeaderLayout<Self> = HeaderLayout {
        header_size: std::mem::size_of::<Self>(),
        common_header_offset: 0,
        marker: PhantomData
    };
    /// Create a new header
    #[inline]
    pub fn new(type_info: &'static GcType, mark_data: SimpleMarkData) -> Self {
        GcHeader { type_info, mark_data }
    }
    /// A pointer to the header's value
    #[inline]
    pub fn value(&self) -> *mut c_void {
        unsafe {
            (self as *const GcHeader as *mut GcHeader as *mut u8)
                // NOTE: This takes into account the possibility of `BigGcObject`
                .add(self.type_info.value_offset_from_common_header)
                .cast::<c_void>()
        }
    }
    /// Get the [GcHeader] for the specified value, assuming that its been allocated by this collector.
    ///
    /// ## Safety
    /// Assumes the value was allocated in the simple collector.
    #[inline]
    pub unsafe fn from_value_ptr<T: ?Sized>(ptr: *mut T) -> *mut GcHeader {
        GcHeader::LAYOUT.from_value_ptr(ptr)
    }
    #[inline]
    pub(crate) fn raw_mark_state(&self) -> RawMarkState {
        // TODO: Is this safe? Couldn't it be accessed concurrently?
        self.mark_data.load_snapshot().state
    }
    #[inline]
    pub(crate) fn update_raw_mark_state(&self, raw_state: RawMarkState) {
        self.mark_data.update_raw_state(raw_state);
    }
}
/// Layout information on a [GcType]
pub enum GcTypeLayout {
    /// A type with a fixed, statically-known layout
    Fixed(Layout),
    /// An array, whose size can vary at runtime
    Array {
        /// The fixed layout of elements in the array
        ///
        /// The overall alignment of the array is equal to the alignment of each element,
        /// however the size may vary at runtime.
        element_layout: Layout
    },
    /// A vector, whose capacity can vary from instance to instance
    Vec {
        /// The fixed layout of elements in the vector.
        element_layout: Layout
    }
}

/// A type used by GC
#[repr(C)]
pub struct GcType {
    /// Information on the type's layout
    pub layout: GcTypeLayout,
    /// The offset of the value from the start of the header
    ///
    /// This varies depending on the type's alignment
    pub value_offset_from_common_header: usize,
    /// The function to trace the type, or `None` if it doesn't need to be traced
    pub trace_func: Option<unsafe fn(*mut c_void, &mut MarkVisitor)>,
    /// The function to drop the type, or `None` if it doesn't need to be dropped
    pub drop_func: Option<unsafe fn(*mut c_void)>,
}
impl GcType {
    #[inline]
    fn align(&self) -> usize {
        match self.layout {
            GcTypeLayout::Fixed(fixed) => fixed.align(),
            GcTypeLayout::Array { element_layout } |
            GcTypeLayout::Vec { element_layout } => element_layout.align()
        }
    }
    pub(crate) fn header_layout(&self) -> HeaderLayout<UnknownHeader> {
        match self.layout {
            GcTypeLayout::Fixed(_) => GcHeader::LAYOUT.into_unknown(),
            GcTypeLayout::Array { .. } => GcArrayHeader::LAYOUT.into_unknown(),
            GcTypeLayout::Vec { .. } => GcVecHeader::LAYOUT.into_unknown()
        }
    }
    #[inline]
    unsafe fn determine_size(&self, header: *mut GcHeader) -> usize {
        match self.layout {
            GcTypeLayout::Fixed(layout) => layout.size(),
            GcTypeLayout::Array { element_layout } => {
                let header = GcArrayHeader::LAYOUT.from_common_header(header);
                element_layout.repeat((*header).len).unwrap().0.size()
            },
            GcTypeLayout::Vec { element_layout } => {
                let header = GcVecHeader::LAYOUT.from_common_header(header);
                element_layout.repeat((*header).capacity).unwrap().0.size()
            }
        }
    }
    #[inline]
    pub(crate) unsafe fn determine_total_size(&self, header: *mut GcHeader) -> usize {
        self.determine_total_layout(header).size()
    }
    #[inline]
    pub(crate) unsafe fn determine_total_layout(&self, header: *mut GcHeader) -> Layout {
        self.header_layout().layout()
            .extend(Layout::from_size_align_unchecked(
                self.determine_size(header),
                self.align()
            )).unwrap().0.pad_to_align()
    }
    /// Get the [GcType] for the specified `Sized` type
    #[inline]
    pub const fn for_regular<T: GcSafe>() -> &'static Self {
        <T as StaticGcType>::STATIC_TYPE
    }
}
>>>>>>> bc5d61c2

/// Marker type for an unknown header
pub(crate) struct UnknownHeader(());<|MERGE_RESOLUTION|>--- conflicted
+++ resolved
@@ -8,21 +8,13 @@
 //!
 //! However, `zerogc-simple` is committed to a stable ABI, so this should (hopefully)
 //! be relatively well documented.
-use std::mem::{self, };
-use std::marker::PhantomData;
 use std::cell::Cell;
-use std::ffi::c_void;
-use std::alloc::Layout;
+use std::ptr::NonNull;
 
-use zerogc::{GcSafe, Trace};
-use zerogc::vec::repr::{GcVecRepr,};
-
-use zerogc::field_offset;
 use zerogc_derive::{NullTrace, unsafe_gc_impl};
 
-use crate::{RawMarkState, CollectorId, DynTrace, MarkVisitor};
-use std::ptr::NonNull;
-use zerogc::format::{ObjectFormat, GcHeader};
+use crate::{RawMarkState, CollectorId, SimpleCollectorContext, RawSimpleCollector, ObjectFormat};
+use zerogc::format::{ObjectFormat as ObjectFormatAPI, GcHeader, GcInfo, MarkData, GcCommonHeader, GcTypeInfo, HeaderLayout};
 
 /// Everything but the lower 2 bits of mark data are unused
 /// for CollectorId.
@@ -35,35 +27,37 @@
 /// As of right now, the simple collector has no extra room
 /// for any user-defined metadata in this type.
 #[repr(transparent)]
-#[derive(NullTrace)]
+#[derive(NullTrace, Clone)]
 pub struct SimpleMarkData {
     /// We're assuming that the collector is single threaded (which is true for now)
     data: Cell<usize>,
-    #[zerogc(unsafe_skip_trace)]
-    fmt: PhantomData<CollectorId>
 }
 
 impl SimpleMarkData {
     /// Create mark data from a specified snapshot
     #[inline]
-    pub fn from_snapshot(snapshot: SimpleMarkDataSnapshot) -> Self {
+    pub fn from_snapshot<Fmt: ObjectFormat>(snapshot: SimpleMarkDataSnapshot<Fmt>) -> Self {
         SimpleMarkData {
             data: Cell::new(snapshot.packed()),
-            fmt: PhantomData
         }
     }
+
     #[inline]
-    pub(crate) fn update_raw_state(&self, updated: RawMarkState) {
-        let mut snapshot = self.load_snapshot();
+    pub(crate) unsafe fn update_raw_state<Fmt: ObjectFormat>(&self, updated: RawMarkState) {
+        let mut snapshot = self.load_snapshot::<Fmt>();
         snapshot.state = updated;
         self.data.set(snapshot.packed());
     }
     /// Load a snapshot of the object's current marking state
+    ///
+    /// ## Safety
+    /// Unsafely assumes the format matches.
     #[inline]
-    pub fn load_snapshot(&self) -> SimpleMarkDataSnapshot {
-        unsafe { SimpleMarkDataSnapshot::from_packed(self.data.get()) }
+    pub unsafe fn load_snapshot<Fmt: ObjectFormat>(&self) -> SimpleMarkDataSnapshot<Fmt> {
+        SimpleMarkDataSnapshot::from_packed(self.data.get())
     }
 }
+unsafe impl MarkData for SimpleMarkData {}
 
 /// A single snapshot of the state of the [SimpleMarkData]
 ///
@@ -74,8 +68,8 @@
     #[cfg(feature = "multiple-collectors")]
     pub(crate) collector_id_ptr: *mut CollectorId<Fmt>
 }
-impl SimpleMarkDataSnapshot {
-    pub(crate) fn new(state: RawMarkState, collector_id_ptr: *mut CollectorId) -> Self {
+impl<Fmt: ObjectFormat> SimpleMarkDataSnapshot<Fmt> {
+    pub(crate) fn new(state: RawMarkState, collector_id_ptr: *mut CollectorId<Fmt>) -> Self {
         #[cfg(feature = "multiple-collectors")] {
             SimpleMarkDataSnapshot { state, collector_id_ptr }
         }
@@ -88,7 +82,7 @@
     fn packed(&self) -> usize {
         let base: usize;
         #[cfg(feature = "multiple-collectors")] {
-            base = self.collector_id_ptr as *const CollectorId as usize;
+            base = self.collector_id_ptr as *const CollectorId<Fmt> as usize;
         }
         #[cfg(not(feature = "multiple-collectors"))] {
             base = 0;
@@ -101,7 +95,7 @@
         let state = RawMarkState::from_byte((packed & STATE_MASK) as u8);
         let id_bytes: usize = packed & !STATE_MASK;
         #[cfg(feature="multiple-collectors")] {
-            let collector_id_ptr = id_bytes as *mut CollectorId;
+            let collector_id_ptr = id_bytes as *mut CollectorId<Fmt>;
             SimpleMarkDataSnapshot { state, collector_id_ptr }
         }
         #[cfg(not(feature = "multiple-collectors"))] {
@@ -125,10 +119,10 @@
 );
 
 #[repr(C)]
-pub(crate) struct BigGcObject<Fmt: ObjectFormat<CollectorId<Fmt>>> {
-    pub(crate) header: NonNull<Fmt::VecHeader>
+pub(crate) struct BigGcObject<Fmt: ObjectFormat> {
+    pub(crate) header: NonNull<Fmt::CommonHeader>
 }
-impl<Fmt: ObjectFormat<CollectorId<Fmt>>> BigGcObject<Fmt> {
+impl<Fmt: ObjectFormat> BigGcObject<Fmt> {
     #[inline]
     pub unsafe fn header(&self) -> &Fmt::CommonHeader {
         self.header.as_ref()
@@ -139,14 +133,14 @@
         BigGcObject { header: NonNull::new_unchecked(header) }
     }
 }
-impl<Fmt: ObjectFormat<CollectorId<Fmt>>> Drop for BigGcObject<Fmt> {
+impl<Fmt: ObjectFormat> Drop for BigGcObject<Fmt> {
     fn drop(&mut self) {
         unsafe {
             let type_info = self.header().type_info();
             {
                 self.header().dynamic_drop();
             }
-            let layout = type_info.determine_total_layout(self.header.as_ptr());
+            let layout = type_info.determine_total_layout(self.header.as_ref());
             let actual_header = type_info.header_layout()
                 .from_common_header(self.header.as_ptr());
             std::alloc::dealloc(actual_header.cast(), layout);
@@ -154,221 +148,13 @@
     }
 }
 
-/// The raw representation of a vector in the simple collector
-///
-/// NOTE: Length and capacity are stored implicitly in the [GcVecHeader]
-#[repr(C)]
-pub struct SimpleVecRepr<T: GcSafe, Fmt: ObjectFormat<CollectorId<Fmt>>> {
-    marker: PhantomData<T>,
+/// The implementation of [GcInfo] for the simple collector
+#[derive(zerogc_derive::NullTrace)]
+pub struct SimpleCollectorInfo {
 }
-impl<T: GcSafe, Fmt: ObjectFormat<CollectorId<Fmt>>> SimpleVecRepr<T, Fmt> {
-    #[inline]
-    fn header(&self) -> *mut Fmt::VecHeader {
-        unsafe {
-            Fmt::resolve_vec_header(self) as *const Fmt::VecHeader as *mut Fmt::VecHeader
-        }
-    }
-}
-unsafe impl<T: GcSafe, Fmt: ObjectFormat<CollectorId<Fmt>>> GcVecRepr for SimpleVecRepr<T, Fmt> {
-    /// Right now, there is no stable API for in-place re-allocation
-    const SUPPORTS_REALLOC: bool = false;
-
-    #[inline]
-    fn element_layout(&self) -> Layout {
-        Layout::new::<T>()
-    }
-
-    #[inline]
-    fn len(&self) -> usize {
-        unsafe { (*self.header()).len.get() }
-    }
-
-    #[inline]
-    unsafe fn set_len(&self, len: usize) {
-        debug_assert!(len <= self.capacity());
-        (*self.header()).len.set(len);
-    }
-
-    #[inline]
-    fn capacity(&self) -> usize {
-        unsafe { (*self.header()).capacity }
-    }
-
-    #[inline]
-    unsafe fn ptr(&self) -> *const c_void {
-        self as *const Self as *const c_void // We are actually just a GC pointer to the value ptr
-    }
-
-    unsafe fn unchecked_drop<ActualT: GcSafe>(&mut self) {
-        std::ptr::drop_in_place::<[ActualT]>(core::ptr::slice_from_raw_parts_mut(
-            self.ptr() as *mut ActualT,
-            self.len()
-        ))
-    }
-}
-unsafe_gc_impl!(
-    target => SimpleVecRepr<T, Fmt>,
-    params => [T: GcSafe, Fmt: ObjectFormat<CollectorId<Fmt>>],
-    NEEDS_TRACE => T::NEEDS_TRACE,
-    NEEDS_DROP => T::NEEDS_DROP,
-    null_trace => { where T: ::zerogc::NullTrace },
-    trace_mut => |self, visitor| {
-        // Trace our innards
-        unsafe {
-            let start: *mut T = self.ptr() as *const T as *mut T;
-            for i in 0..self.len() {
-                visitor.visit(&mut *start.add(i))?;
-            }
-        }
-        Ok(())
-    },
-    trace_immutable => |self, visitor| {
-        // Trace our innards
-        unsafe {
-            let start: *mut T = self.ptr() as *const T as *mut T;
-            for i in 0..self.len() {
-                visitor.visit_immutable(&*start.add(i))?;
-            }
-        }
-        Ok(())
-    }
-);
-
-<<<<<<< HEAD
-=======
-/// A header for a GC object
-///
-/// This is shared between both small arenas
-/// and fallback alloc vis `BigGcObject`
-#[repr(C)]
-pub struct GcHeader {
-    /// The type information
-    pub type_info: &'static GcType,
-    /// The mark data
-    pub mark_data: SimpleMarkData
-}
-impl GcHeader {
-    /// The layout of the header
-    pub const LAYOUT: HeaderLayout<Self> = HeaderLayout {
-        header_size: std::mem::size_of::<Self>(),
-        common_header_offset: 0,
-        marker: PhantomData
-    };
-    /// Create a new header
-    #[inline]
-    pub fn new(type_info: &'static GcType, mark_data: SimpleMarkData) -> Self {
-        GcHeader { type_info, mark_data }
-    }
-    /// A pointer to the header's value
-    #[inline]
-    pub fn value(&self) -> *mut c_void {
-        unsafe {
-            (self as *const GcHeader as *mut GcHeader as *mut u8)
-                // NOTE: This takes into account the possibility of `BigGcObject`
-                .add(self.type_info.value_offset_from_common_header)
-                .cast::<c_void>()
-        }
-    }
-    /// Get the [GcHeader] for the specified value, assuming that its been allocated by this collector.
-    ///
-    /// ## Safety
-    /// Assumes the value was allocated in the simple collector.
-    #[inline]
-    pub unsafe fn from_value_ptr<T: ?Sized>(ptr: *mut T) -> *mut GcHeader {
-        GcHeader::LAYOUT.from_value_ptr(ptr)
-    }
-    #[inline]
-    pub(crate) fn raw_mark_state(&self) -> RawMarkState {
-        // TODO: Is this safe? Couldn't it be accessed concurrently?
-        self.mark_data.load_snapshot().state
-    }
-    #[inline]
-    pub(crate) fn update_raw_mark_state(&self, raw_state: RawMarkState) {
-        self.mark_data.update_raw_state(raw_state);
-    }
-}
-/// Layout information on a [GcType]
-pub enum GcTypeLayout {
-    /// A type with a fixed, statically-known layout
-    Fixed(Layout),
-    /// An array, whose size can vary at runtime
-    Array {
-        /// The fixed layout of elements in the array
-        ///
-        /// The overall alignment of the array is equal to the alignment of each element,
-        /// however the size may vary at runtime.
-        element_layout: Layout
-    },
-    /// A vector, whose capacity can vary from instance to instance
-    Vec {
-        /// The fixed layout of elements in the vector.
-        element_layout: Layout
-    }
-}
-
-/// A type used by GC
-#[repr(C)]
-pub struct GcType {
-    /// Information on the type's layout
-    pub layout: GcTypeLayout,
-    /// The offset of the value from the start of the header
-    ///
-    /// This varies depending on the type's alignment
-    pub value_offset_from_common_header: usize,
-    /// The function to trace the type, or `None` if it doesn't need to be traced
-    pub trace_func: Option<unsafe fn(*mut c_void, &mut MarkVisitor)>,
-    /// The function to drop the type, or `None` if it doesn't need to be dropped
-    pub drop_func: Option<unsafe fn(*mut c_void)>,
-}
-impl GcType {
-    #[inline]
-    fn align(&self) -> usize {
-        match self.layout {
-            GcTypeLayout::Fixed(fixed) => fixed.align(),
-            GcTypeLayout::Array { element_layout } |
-            GcTypeLayout::Vec { element_layout } => element_layout.align()
-        }
-    }
-    pub(crate) fn header_layout(&self) -> HeaderLayout<UnknownHeader> {
-        match self.layout {
-            GcTypeLayout::Fixed(_) => GcHeader::LAYOUT.into_unknown(),
-            GcTypeLayout::Array { .. } => GcArrayHeader::LAYOUT.into_unknown(),
-            GcTypeLayout::Vec { .. } => GcVecHeader::LAYOUT.into_unknown()
-        }
-    }
-    #[inline]
-    unsafe fn determine_size(&self, header: *mut GcHeader) -> usize {
-        match self.layout {
-            GcTypeLayout::Fixed(layout) => layout.size(),
-            GcTypeLayout::Array { element_layout } => {
-                let header = GcArrayHeader::LAYOUT.from_common_header(header);
-                element_layout.repeat((*header).len).unwrap().0.size()
-            },
-            GcTypeLayout::Vec { element_layout } => {
-                let header = GcVecHeader::LAYOUT.from_common_header(header);
-                element_layout.repeat((*header).capacity).unwrap().0.size()
-            }
-        }
-    }
-    #[inline]
-    pub(crate) unsafe fn determine_total_size(&self, header: *mut GcHeader) -> usize {
-        self.determine_total_layout(header).size()
-    }
-    #[inline]
-    pub(crate) unsafe fn determine_total_layout(&self, header: *mut GcHeader) -> Layout {
-        self.header_layout().layout()
-            .extend(Layout::from_size_align_unchecked(
-                self.determine_size(header),
-                self.align()
-            )).unwrap().0.pad_to_align()
-    }
-    /// Get the [GcType] for the specified `Sized` type
-    #[inline]
-    pub const fn for_regular<T: GcSafe>() -> &'static Self {
-        <T as StaticGcType>::STATIC_TYPE
-    }
-}
->>>>>>> bc5d61c2
-
-/// Marker type for an unknown header
-pub(crate) struct UnknownHeader(());+unsafe impl GcInfo for SimpleCollectorInfo {
+    type PreferredVisitor<Fmt: ObjectFormat> = crate::MarkVisitor<'static, Fmt>;
+    type PreferredVisitorErr = !;
+    type MarkData = SimpleMarkData;
+    const IS_MOVING: bool = false;
+}