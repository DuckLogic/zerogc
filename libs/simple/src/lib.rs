//! The simplest implementation of zerogc's garbage collection.
//!
//! Uses mark/sweep collection. This shares shadow stack code with the `zerogc-context`
//! crate, and thus [SimpleCollector] is actually a type alias for that crate.
//!
//! ## Internals
//! The internal layout information is public,
//! and available through the (layout module)[`self::layout`].
//!
//! The garbage collector needs to store some dynamic type information at runtime,
//! to allow dynamic dispatch to trace and drop functions.
//! Each object's [GcHeader] has two fields: a [GcType] and some internal mark data.
//!
//! The mark data is implementation-internal. However, the header as a whole is `repr(C)`
//! and the type information
//!
//! Sometimes, users need to store their own type metadata for other purposes.
//! TODO: Allow users to do this.
#![deny(
    missing_docs, // The 'simple' implementation needs to document its public API
)]
#![feature(
    alloc_layout_extra, // Used for GcObject::from_raw
    never_type, // Used for errors (which are currently impossible)
    negative_impls, // impl !Send is much cleaner than PhantomData<Rc<()>>
    exhaustive_patterns, // Allow exhaustive matching against never
    const_alloc_layout, // Used for StaticType
    const_panic, // Const panic should be stable
    untagged_unions, // Why isn't this stable?
    new_uninit, // Until Rust has const generics, this is how we init arrays..
    ptr_metadata, // Needed to abstract over Sized/unsized types
    // Used for const layout computation:
    const_raw_ptr_deref,
    const_ptr_offset,
    const_align_of_val,
    // Needed for field_offset!
    const_ptr_offset_from,
    const_maybe_uninit_as_ptr,
    const_refs_to_cell,
<<<<<<< HEAD
    // Needed to not go insane with the ObjectFormat
    trait_alias,
=======
    const_fn_trait_bound
>>>>>>> bc5d61c2
)]
#![feature(drain_filter)]
#![allow(
    /*
     * TODO: Should we be relying on vtable address stability?
     * It seems safe as long as we reuse the same pointer....
     */
    clippy::vtable_address_comparisons,
)]
use std::alloc::Layout;
use std::ptr::{NonNull, Pointee, DynMetadata};
use std::sync::Arc;
use std::sync::atomic::{AtomicUsize, AtomicBool, Ordering};
#[cfg(not(feature = "multiple-collectors"))]
use std::sync::atomic::AtomicPtr;
#[cfg(not(feature = "multiple-collectors"))]
use std::marker::PhantomData;
use std::any::{TypeId};
use std::ops::{Deref, DerefMut};

use slog::{Logger, FnValue, debug};

use zerogc::{GcSafe, Trace, GcVisitor};

use zerogc_context::utils::{ThreadId, MemorySize};

use crate::alloc::{SmallArenaList, SmallArena};
use crate::layout::{SimpleVecRepr, DynamicObj, SimpleMarkData, SimpleMarkDataSnapshot, BigGcObject, UnknownHeader};

use zerogc_context::collector::{RawSimpleAlloc, RawCollectorImpl};
use zerogc_context::handle::{GcHandleList, RawHandleImpl};
use zerogc_context::{CollectionManager as AbstractCollectionManager, RawContext as AbstractRawContext, CollectorContext};
use zerogc::vec::{GcRawVec};
use std::cell::Cell;
use std::ffi::c_void;
use zerogc::format::{GcHeader, GcTypeInfo};
use zerogc::format::simple::SimpleObjectFormat;

#[cfg(feature = "small-object-arenas")]
mod alloc;
#[cfg(not(feature = "small-object-arenas"))]
mod alloc {
    use std::alloc::Layout;
    use crate::layout::UnknownHeader;

    pub const fn fits_small_object(_layout: Layout) -> bool {
        false
    }
    pub struct SmallArena;
    impl SmallArena {
        pub(crate) fn add_free(&self, _free: *mut UnknownHeader) {
            unimplemented!()
        }
        pub(crate) fn alloc(&self) -> std::ptr::NonNull<super::GcHeader> {
            unimplemented!()
        }
    }
    pub struct SmallArenaList;
    impl SmallArenaList {
        // Create dummy
        pub fn new() -> Self { SmallArenaList }
        pub fn find(&self, _layout: Layout) -> Option<&SmallArena> { None }
    }
}
pub mod layout;

/// The configuration for a garbage collection
pub struct GcConfig {
    /// Whether to always force a collection at safepoints,
    /// regardless of whether the heuristics say.
    pub always_force_collect: bool,
    /// The initial threshold to trigger garbage collection (in bytes)
    pub initial_threshold: usize,
}
impl Default for GcConfig {
    fn default() -> Self {
        GcConfig {
            always_force_collect: false,
            initial_threshold: 2048,
        }
    }
}

#[cfg(feature = "sync")]
type RawContext<C> = zerogc_context::state::sync::RawContext<C>;
#[cfg(feature = "sync")]
type CollectionManager<C> = zerogc_context::state::sync::CollectionManager<C>;
#[cfg(not(feature = "sync"))]
type RawContext<C> = zerogc_context::state::nosync::RawContext<C>;
#[cfg(not(feature = "sync"))]
type CollectionManager<C> = zerogc_context::state::nosync::CollectionManager<C>;

trait ObjectFormat = ::zerogc::format::ObjectFormat<CollectorId<Self>>;
/// A "simple" garbage collector
pub type SimpleCollector<Fmt: ObjectFormat = SimpleObjectFormat> = ::zerogc_context::CollectorRef<RawSimpleCollector<Fmt>>;
/// The context of a simple collector
pub type SimpleCollectorContext<Fmt: ObjectFormat = SimpleObjectFormat> = ::zerogc_context::CollectorContext<RawSimpleCollector<Fmt>>;
/// The id for a simple collector
pub type CollectorId<Fmt: ObjectFormat = SimpleObjectFormat> = ::zerogc_context::CollectorId<RawSimpleCollector<Fmt>>;
/// A garbage collected pointer, allocated in the "simple" collector
pub type Gc<'gc, T, Fmt: ObjectFormat = SimpleObjectFormat> = ::zerogc::Gc<'gc, T, CollectorId<Fmt>>;
/// A garbage collected array, allocated in the "simple" collector
pub type GcArray<'gc, T, Fmt: ObjectFormat = SimpleObjectFormat> = ::zerogc::vec::GcArray<'gc, T, CollectorId<Fmt>>;
/// A garbage colelcted vector, allocated in the "simple" collector
pub type GcVec<'gc, T, Fmt: ObjectFormat = SimpleObjectFormat> = ::zerogc::vec::GcVec<'gc, T, SimpleCollectorContext<Fmt>>;

#[cfg(not(feature = "multiple-collectors"))]
static GLOBAL_COLLECTOR: AtomicPtr<RawSimpleCollector> = AtomicPtr::new(std::ptr::null_mut());

<<<<<<< HEAD
unsafe impl<Fmt: ObjectFormat> RawSimpleAlloc for RawSimpleCollector<Fmt> {
    fn alloc<'gc, T>(context: &'gc SimpleCollectorContext, value: T) -> Gc<'gc, T> where T: GcSafe + 'gc {
        unsafe {
            let (header, ptr) = context.collector().heap.allocator.alloc_layout(
                Fmt::REGULAR_HEADER_LAYOUT,
                Layout::new::<T>(),
                Fmt::regular_type_info::<T>()
            );
            Fmt::init_regular_header(
                header as *mut Fmt::Header,
                context.collector().heap.allocator.initial_mark_data(),
                Fmt::regular_type_info::<T>()
            );
            let ptr = ptr as *mut T;
            ptr.write(value);
            Gc::from_raw(context.collector().id(), NonNull::new_unchecked(ptr))
        }
=======
unsafe impl RawSimpleAlloc for RawSimpleCollector {
    #[inline]
    unsafe fn alloc_uninit<'gc, T>(context: &'gc SimpleCollectorContext) -> (CollectorId, *mut T) where T: GcSafe + 'gc {
        let (_header, ptr) = context.collector().heap.allocator.alloc_layout(
            GcHeader::LAYOUT,
            Layout::new::<T>(),
            T::STATIC_TYPE
        );
        (context.collector().id(), ptr as *mut T)
>>>>>>> bc5d61c2
    }

    unsafe fn alloc_uninit_slice<'gc, T>(context: &'gc CollectorContext<Self>, len: usize) -> (CollectorId, *mut T) where T: GcSafe + 'gc {
        let (header, ptr) = context.collector().heap.allocator.alloc_layout(
            Fmt::REGULAR_HEADER_LAYOUT,
            Layout::array::<T>(len).unwrap(),
            Fmt::array_type_info::<T>()
        );
        Fmt::init_array_header(
            header as *mut Fmt::ArrayHeader,
            context.collector().heap.allocator.initial_mark_data(),
            Fmt::array_type_info::<T>(),
            len
        );
        (context.collector().id(), ptr.cast())
    }

    #[inline]
    fn alloc_vec<'gc, T>(context: &'gc CollectorContext<Self>) -> GcVec<'gc, T> where T: GcSafe + 'gc {
        if std::mem::align_of::<T>() > GcHeap::EMPTY_VEC_LAYOUT.align() {
            // We have to do an actual allocation because we want higher alignment :(
            return Self::alloc_vec_with_capacity(context, 0)
        }
        let header = context.collector().heap.empty_vec();
        // NOTE: Assuming header is already initialized
        unsafe {
            debug_assert_eq!((*header).len.get(), 0);
            debug_assert_eq!((*header).capacity, 0);
        }
        let id = context.collector().id();
        let ptr = unsafe { NonNull::new_unchecked(header.value_ptr()) };
        GcVec {
            raw: unsafe { GcRawVec::from_repr(Gc::from_raw(id, ptr.cast())) },
            context
        }
    }

    fn alloc_vec_with_capacity<'gc, T>(context: &'gc CollectorContext<Self>, capacity: usize) -> GcVec<'gc, T> where T: GcSafe + 'gc {
        if capacity == 0 && std::mem::align_of::<T>() <= GcHeap::EMPTY_VEC_LAYOUT.align() {
            return Self::alloc_vec(context)
        }
        let (header, value_ptr) = context.collector().heap.allocator.alloc_layout(
            Fmt::VEC_HEADER_LAYOUT,
            Layout::array::<T>(capacity).unwrap(),
            Fmt::vec_type_info::<T>()
        );
        let ptr = unsafe {
            Fmt::init_vec_header(
                header as *mut Fmt::VecHeader,
                context.collector().heap.allocator.initial_mark_data(),
                Fmt::vec_type_info::<T>(),
                capacity,
                0
            );
            NonNull::new_unchecked(value_ptr as *mut SimpleVecRepr<T, Fmt>)
        };
        let id = context.collector().id();
        GcVec {
            raw: unsafe { GcRawVec::from_repr(Gc::from_raw(id, ptr.cast())) },
            context
        }
    }
}

#[doc(hidden)] // NOTE: Needs be public for RawCollectorImpl
pub unsafe trait DynTrace<Fmt: ObjectFormat> {
    fn trace(&mut self, visitor: &mut MarkVisitor<Fmt>);
}
unsafe impl<Fmt: ObjectFormat, T: Trace + ?Sized> DynTrace<Fmt> for T {
    fn trace(&mut self, visitor: &mut MarkVisitor<Fmt>) {
        let Ok(()) = self.visit(visitor);
    }
}

unsafe impl<Fmt: ObjectFormat> RawHandleImpl for RawSimpleCollector<Fmt> {
    #[inline]
    fn handle_list(&self) -> &GcHandleList<Self> {
        &self.handle_list
    }
}

/// A wrapper for [GcHandleList] that implements [DynTrace]
#[repr(transparent)]
struct GcHandleListWrapper<Fmt: ObjectFormat>(GcHandleList<RawSimpleCollector<Fmt>>);
unsafe impl<Fmt: ObjectFormat> DynTrace<Fmt> for GcHandleListWrapper<Fmt> {
    fn trace(&mut self, visitor: &mut MarkVisitor<Fmt>) {
        unsafe {
            let Ok(()) = self.0.trace::<_, !>(|raw_ptr, type_info| {
                let header = &mut *(Fmt::resolve_header(raw_ptr) as *const _ as *mut _);
                // Mark grey
                header.update_raw_mark_state(MarkState::Grey.
                    to_raw(visitor.inverted_mark));
                // Visit innards
                if let Some(func) = type_info.trace_func {
                    func(header.value(), visitor);
                }
                // Mark black
                header.update_raw_mark_state(MarkState::Black.
                    to_raw(visitor.inverted_mark));
                Ok(())
            });
        }
    }
}


struct GcHeap<Fmt: ObjectFormat> {
    config: Arc<GcConfig>,
    threshold: AtomicUsize,
    allocator: SimpleAlloc<Fmt>,
    cached_empty_vec: Cell<Option<*mut Fmt::VecHeader>>
}
impl<Fmt: ObjectFormat> GcHeap<Fmt> {
    fn new(config: Arc<GcConfig>) -> Self {
        GcHeap {
            threshold: AtomicUsize::new(if config.always_force_collect {
                0
            } else {
                config.initial_threshold
            }),
            allocator: SimpleAlloc::new(),
            config, cached_empty_vec: Cell::new(None)
        }
    }
    #[inline]
    pub fn empty_vec(&self) -> *mut Fmt::VecHeader {
        match self.cached_empty_vec.get() {
            Some(cached) => cached,
            None => {
                let res = self.create_empty_vec();
                self.cached_empty_vec.set(Some(self.create_empty_vec()));
                res
            }
        }
    }
    /// The layout of the empty vec.
    ///
    /// Size is empty but alignment matters.
    pub(crate) const EMPTY_VEC_LAYOUT: Layout = unsafe {
        Layout::from_size_align_unchecked(0, std::mem::align_of::<usize>())
    };
    #[cold]
    fn create_empty_vec<'gc>(&self) -> *mut Fmt::VecHeader {
        let static_type = Fmt::vec_type_info::<usize>();
        let (header, _) = self.allocator.alloc_layout(
            Fmt::VEC_HEADER_LAYOUT,
            Self::EMPTY_VEC_LAYOUT,
            static_type.clone()
        );
        unsafe {
            Fmt::init_vec_header(
                header as *mut Fmt::VecHeader,
                self.allocator.initial_mark_data(),
                static_type,
                0,
                0
            );
            header as *mut Fmt::VecHeader
        }
    }
    #[inline]
    fn should_collect_relaxed(&self) -> bool {
        /*
         * Double check that 'config.always_force_collect' implies
         * a threshold of zero.
         *
         * NOTE: This is not part of the ABI, it's only for internal debugging
         */
        if cfg!(debug_assertions) && self.config.always_force_collect {
            debug_assert_eq!(
                self.threshold.load(Ordering::Relaxed),
                0
            );
        }
        /*
         * Going with relaxed ordering because it's not essential
         * that we see updates immediately.
         * Eventual consistency should be enough to eventually
         * trigger a collection.
         *
         * This is much cheaper on ARM (since it avoids a fence)
         * and is much easier to use with a JIT.
         * A JIT will insert these very often, so it's important to make
         * them fast!
         */
        self.allocator.allocated_size.load(Ordering::Relaxed)
            >= self.threshold.load(Ordering::Relaxed)
    }
}

/// The abstract specification of a [Lock],
/// shared between thread-safe and thread-unsafe code
trait ILock<'a, T> {
    type Guard: Sized + Deref<Target=T> + DerefMut<Target=T> + 'a;
    fn lock(&'a self) -> Self::Guard;
    fn get_mut(&'a mut self) -> &'a mut T;
}

#[cfg(feature = "sync")]
struct Lock<T>(::parking_lot::Mutex<T>);
#[cfg(feature = "sync")]
impl<T> From<T> for Lock<T> {
    fn from(val: T) -> Self {
        Lock(::parking_lot::Mutex::new(val))
    }
}
#[cfg(feature = "sync")]
impl<'a, T: 'a> ILock<'a, T> for Lock<T> {
    type Guard = ::parking_lot::MutexGuard<'a, T>;

    #[inline]
    fn lock(&'a self) -> Self::Guard {
        self.0.lock()
    }

    #[inline]
    fn get_mut(&'a mut self) -> &'a mut T {
        self.0.get_mut()
    }
}

#[cfg(not(feature = "sync"))]
struct Lock<T>(::std::cell::RefCell<T>);
#[cfg(not(feature = "sync"))]
impl<T> From<T> for Lock<T> {
    fn from(val: T) -> Self {
        Lock(::std::cell::RefCell::new(val))
    }
}
#[cfg(not(feature = "sync"))]
impl<'a, T: 'a> ILock<'a, T> for Lock<T> {
    type Guard = ::std::cell::RefMut<'a, T>;

    #[inline]
    fn lock(&'a self) -> Self::Guard {
        self.0.borrow_mut()
    }

    #[inline]
    fn get_mut(&'a mut self) -> &'a mut T {
        self.0.get_mut()
    }
}

/// The thread-safe implementation of an allocator
///
/// Most allocations should avoid locking.
pub(crate) struct SimpleAlloc<Fmt: ObjectFormat> {
    collector_id: Option<CollectorId<Fmt>>,
    small_arenas: SmallArenaList,
    big_objects: Lock<Vec<BigGcObject<Fmt>>>,
    small_objects: Lock<Vec<*mut Fmt::Header>>,
    /// Whether the meaning of the mark bit is currently inverted.
    ///
    /// This flips every collection
    mark_inverted: AtomicBool,
    allocated_size: AtomicUsize
}
#[derive(Debug)]
struct TargetLayout {
    value_layout: Layout,
    header_layout: Layout,
    value_offset: usize,
    overall_layout: Layout
}
impl<Fmt: ObjectFormat> SimpleAlloc<Fmt> {
    fn new() -> Self {
        SimpleAlloc {
            collector_id: None,
            allocated_size: AtomicUsize::new(0),
            small_arenas: SmallArenaList::new(),
            big_objects: Lock::from(Vec::new()),
            small_objects: Lock::from(Vec::new()),
            mark_inverted: AtomicBool::new(false),
        }
    }
    #[inline]
    fn allocated_size(&self) -> usize {
        self.allocated_size.load(Ordering::Acquire)
    }
    #[inline]
    fn add_allocated_size(&self, amount: usize) {
        self.allocated_size.fetch_add(amount, Ordering::AcqRel);
    }
    #[inline]
    fn set_allocated_size(&self, amount: usize) {
        self.allocated_size.store(amount, Ordering::Release)
    }
    #[inline]
    fn mark_inverted(&self) -> bool {
        self.mark_inverted.load(Ordering::Acquire)
    }
    #[inline]
    fn set_mark_inverted(&self, b: bool) {
        self.mark_inverted.store(b, Ordering::Release)
    }

    #[inline]
    pub(crate) fn initial_mark_data(&self) -> SimpleMarkData {
        // TODO: Why could this ever possibly be `None`?
        let collector_id_ptr = match self.collector_id {
            Some(ref collector) => collector,
            None => {
                #[cfg(debug_assertions)] {
                    unreachable!("Invalid collector id")
                }
                #[cfg(not(debug_assertions))] {
                    unsafe { std::hint::unreachable_unchecked() }
                }
            }
        };
        SimpleMarkData::from_snapshot(SimpleMarkDataSnapshot::new(
            MarkState::White.to_raw(self.mark_inverted()),
            collector_id_ptr as *const _ as *mut _,
        ))
    }
    #[inline]
    fn alloc_layout(&self, header_layout: Layout, value_layout: Layout, static_type: Fmt::TypeInfoRef) -> (*mut UnknownHeader, *mut u8) {
        let (mut overall_layout, value_offset) = header_layout.layout()
            .extend(value_layout).unwrap();
        overall_layout  = overall_layout.pad_to_align();
        let target_layout = TargetLayout {
            header_layout, value_offset, value_layout, overall_layout
        };
        let (header, value_ptr) = if let Some(arena) = self.small_arenas.find(target_layout.overall_layout) {
            unsafe { self.alloc_layout_small(arena, target_layout) }
        } else {
            self.alloc_layout_big(target_layout)
        };
        (header, value_ptr)
    }
    #[inline]
    unsafe fn alloc_layout_small(&self, arena: &SmallArena, target_layout: TargetLayout) -> (*mut UnknownHeader, *mut u8) {
        let ptr = arena.alloc();
        debug_assert_eq!(
            ptr.as_ptr() as usize % target_layout.header_layout.layout().align(),
            0
        );
        self.add_allocated_size(target_layout.overall_layout.size());
        {
            let mut lock = self.small_objects.lock();
            lock.push((ptr.as_ptr() as *mut u8).add(target_layout.header_layout.common_header_offset).cast());
        }
        (ptr.as_ptr().cast(), (ptr.as_ptr() as *mut u8).add(target_layout.value_offset))
    }
    fn alloc_layout_big(&self, target_layout: TargetLayout) -> (*mut UnknownHeader, *mut u8) {
        let header: *mut UnknownHeader;
        let value_ptr = unsafe {
            header = std::alloc::alloc(target_layout.overall_layout).cast();
            (header as *mut u8).add(target_layout.value_offset)
        };
        {
            unsafe {
                let mut objs = self.big_objects.lock();
                let common_header = (header as *mut u8)
                    .add(target_layout.header_layout.common_header_offset)
                    .cast();
                objs.push(BigGcObject::from_ptr(common_header));
            }
            self.add_allocated_size(target_layout.overall_layout.size());
        }
        (header, value_ptr)
    }
    unsafe fn sweep(&self) {
        let mut expected_size = self.allocated_size();
        let mut actual_size = 0;
        // Clear small arenas
        let was_mark_inverted = self.mark_inverted.load(Ordering::SeqCst);
        self.small_objects.lock().drain_filter(|&mut common_header| {
            let total_size = (*common_header).type_info.determine_total_size(common_header);
            match (*common_header).raw_mark_state().resolve(was_mark_inverted) {
                MarkState::White => {
                    // Free the object, dropping if necessary
                    expected_size -= total_size;
                    true // Drain, implicitly adding to free list
                },
                MarkState::Grey => panic!("All grey objects should've been processed"),
                MarkState::Black => {
                    /*
                     * Retain the object
                     * State will be implicitly set to white
                     * by inverting mark the meaning of the mark bits.
                     */
                    actual_size += total_size;
                    false // keep
                }
            }
        }).for_each(|freed_common_header| {
            let type_info = (*freed_common_header).type_info;
            if let Some(func) = type_info.drop_func {
                func((*freed_common_header).value());
            }
            let overall_layout = type_info.determine_total_layout(freed_common_header);
            let actual_start = type_info.header_layout()
                .from_common_header(freed_common_header);
            self.small_arenas.find(overall_layout).unwrap().add_free(actual_start)
        });
        // Clear large objects
        debug_assert_eq!(was_mark_inverted, self.mark_inverted());
        self.big_objects.lock().drain_filter(|big_item| {
            let total_size = big_item.header().type_info.determine_total_size(big_item.header.as_ptr());
            match big_item.header().mark_data.load_snapshot().state.resolve(was_mark_inverted) {
                MarkState::White => {
                    // Free the object
                    expected_size -= total_size;
                    true // remove from list
                },
                MarkState::Grey => panic!("All gray objects should've been processed"),
                MarkState::Black => {
                    /*
                     * Retain the object
                     * State will be implicitly set to white
                     * by inverting mark the meaning of the mark bits.
                     */
                    actual_size += total_size;
                    false // Keep
                }
            }
        }).for_each(drop);
        /*
         * Flip the meaning of the mark bit,
         * implicitly resetting all Black (reachable) objects
         * to White.
         */
        self.set_mark_inverted(!was_mark_inverted);
        assert_eq!(expected_size, actual_size);
        self.set_allocated_size(actual_size);
    }
}
unsafe impl<Fmt: ObjectFormat> Send for SimpleAlloc<Fmt> {}
/// We're careful to be thread safe here
///
/// This isn't auto implemented because of the
/// raw pointer to the collector (we only use it as an id)
unsafe impl<Fmt: ObjectFormat> Sync for SimpleAlloc<Fmt> {}

/// We're careful - I swear :D
unsafe impl<Fmt: ObjectFormat> Send for RawSimpleCollector<Fmt> {}
unsafe impl<Fmt: ObjectFormat> Sync for RawSimpleCollector<Fmt> {}

/// The internal data for a simple collector
#[doc(hidden)]
pub struct RawSimpleCollector<Fmt: ObjectFormat> {
    logger: Logger,
    heap: GcHeap<Fmt>,
    manager: CollectionManager<Self>,
    /// Tracks object handles
    handle_list: GcHandleList<Self>,
    config: Arc<GcConfig>
}

unsafe impl<Fmt: ObjectFormat> ::zerogc_context::collector::RawCollectorImpl for RawSimpleCollector<Fmt> {
    type DynTracePtr = NonNull<dyn DynTrace<Fmt>>;
    type Config = GcConfig;


    #[cfg(feature = "multiple-collectors")]
    type Ptr = NonNull<Self>;

    #[cfg(not(feature = "multiple-collectors"))]
    type Ptr = PhantomData<&'static Self>;

    type Manager = CollectionManager<Self>;

    type RawContext = RawContext<Self>;

    type RawVecRepr = SimpleVecRepr<DynamicObj, Fmt>;
    type MarkData = crate::layout::SimpleMarkData;
    type PreferredVisitor = MarkVisitor<'static, Fmt>;

    const SINGLETON: bool = cfg!(not(feature = "multiple-collectors"));

    const SYNC: bool = cfg!(feature = "sync");

    #[inline]
    fn id_for_gc<'a, 'gc, T>(gc: &'a Gc<'gc, T>) -> &'a CollectorId where 'gc: 'a, T: GcSafe + ?Sized + 'gc {
        #[cfg(feature = "multiple-collectors")] {
            unsafe {
                let header = Fmt::resolve_header(gc.as_raw_ptr());
                &*(&*header).mark_data().load_snapshot().collector_id_ptr
            }
        }
        #[cfg(not(feature = "multiple-collectors"))] {
            const ID: CollectorId = unsafe { CollectorId::from_raw(PhantomData) };
            &ID
        }
    }

    #[inline]
    fn id_for_array<'a, 'gc, T>(gc: &'a GcArray<'gc, T>) -> &'a CollectorId where 'gc: 'a, T: GcSafe + 'gc {
        #[cfg(feature = "multiple-collectors")] {
            unsafe {
                let header = GcArrayHeader::LAYOUT.from_value_ptr(gc.as_raw_ptr());
                &*(&*header).common_header.mark_data.load_snapshot().collector_id_ptr
            }
        }
        #[cfg(not(feature = "multiple-collectors"))] {
            const ID: CollectorId = unsafe { CollectorId::from_raw(PhantomData) };
            &ID
        }
    }

    #[inline]
    fn resolve_array_len<'gc, T>(gc: zerogc::GcArray<'gc, T, zerogc_context::CollectorId<Self>>) -> usize where T: GcSafe + 'gc {
        unsafe {
            let header = GcArrayHeader::LAYOUT.from_value_ptr(gc.as_raw_ptr());
            (*header).len
        }
    }


    #[inline]
    unsafe fn as_dyn_trace_pointer<T: Trace>(value: *mut T) -> Self::DynTracePtr {
        debug_assert!(!value.is_null());
        NonNull::new_unchecked(
            std::mem::transmute::<
                *mut dyn DynTrace,
                *mut (dyn DynTrace + 'static)
            >(value as *mut dyn DynTrace)
        )
    }

    #[cfg(not(feature = "multiple-collectors"))]
    fn init(config: GcConfig, _logger: Logger) -> NonNull<Self> {
        panic!("Not a singleton")
    }

    #[cfg(feature = "multiple-collectors")]
    fn init(config: GcConfig, logger: Logger) -> NonNull<Self> {
        // We're assuming its safe to create multiple (as given by config)
        let raw = unsafe { RawSimpleCollector::with_logger(config, logger) };
        let mut collector = Arc::new(raw);
        let raw_ptr = unsafe { NonNull::new_unchecked(
            Arc::as_ptr(&collector) as *mut RawSimpleCollector
        ) };
        Arc::get_mut(&mut collector).unwrap()
            .heap.allocator.collector_id = Some(unsafe { CollectorId::from_raw(raw_ptr) });
        std::mem::forget(collector); // We own it as a raw pointer...
        raw_ptr
    }

    #[inline(always)]
    unsafe fn gc_write_barrier<'gc, T, V>(
        _owner: &Gc<'gc, T>,
        _value: &Gc<'gc, V>,
        _field_offset: usize
    ) where T: GcSafe + ?Sized + 'gc, V: GcSafe + ?Sized + 'gc {
        // Simple GC doesn't need write barriers
    }
    #[inline]
    fn logger(&self) -> &Logger {
        &self.logger
    }
    #[inline]
    fn manager(&self) -> &CollectionManager<Self> {
        &self.manager
    }
    #[inline]
    fn should_collect(&self) -> bool {
        /*
         * Use relaxed ordering, just like `should_collect`
         *
         * This is faster on ARM since it avoids a memory fence.
         * More importantly this is easier for a JIT to implement inline!!!
         * As of this writing cranelift doesn't even seem to support fences :o
         */
        self.heap.should_collect_relaxed() ||
            self.manager.should_trigger_collection()
    }
    #[inline]
    fn allocated_size(&self) -> MemorySize {
        MemorySize { bytes: self.heap.allocator.allocated_size() }
    }
    #[inline]
    unsafe fn perform_raw_collection(&self, contexts: &[*mut RawContext<Self>]) {
        self.perform_raw_collection(contexts)
    }
}
#[cfg(feature = "sync")]
unsafe impl<Fmt: ObjectFormat> ::zerogc_context::collector::SyncCollector for RawSimpleCollector<Fmt> {}
#[cfg(not(feature = "multiple-collectors"))]
unsafe impl<Fmt: ObjectFormat> zerogc_context::collector::SingletonCollector for RawSimpleCollector<Fmt> {
    #[inline]
    fn global_ptr() -> *const Self {
        GLOBAL_COLLECTOR.load(Ordering::Acquire)
    }

    fn init_global(config: GcConfig, logger: Logger) {
        let marker_ptr = NonNull::dangling().as_ptr();
        /*
         * There can only be one collector (due to configuration).
         *
         * Exchange with marker pointer while we're initializing.
         */
        assert_eq!(GLOBAL_COLLECTOR.compare_exchange(
            std::ptr::null_mut(), marker_ptr,
            Ordering::SeqCst, Ordering::SeqCst
        ), Ok(std::ptr::null_mut()), "Collector already exists");
        let mut raw = Box::new(
            unsafe { RawSimpleCollector::with_logger(config, logger) }
        );
        const GLOBAL_ID: CollectorId = unsafe { CollectorId::from_raw(PhantomData) };
        raw.heap.allocator.collector_id = Some(GLOBAL_ID);
        // It shall reign forever!
        let raw = Box::leak(raw);
        assert_eq!(
            GLOBAL_COLLECTOR.compare_exchange(
                marker_ptr, raw as *mut RawSimpleCollector,
                Ordering::SeqCst, Ordering::SeqCst
            ),
            Ok(marker_ptr), "Unexpected modification"
        );
    }
}
impl<Fmt: ObjectFormat> RawSimpleCollector<Fmt> {
    unsafe fn with_logger(config: GcConfig, logger: Logger) -> Self {
        let config = Arc::new(config);
        RawSimpleCollector {
            logger,
            manager: CollectionManager::new(),
            heap: GcHeap::new(Arc::clone(&config)),
            handle_list: GcHandleList::new(),
            config
        }
    }
    #[cold]
    #[inline(never)]
    unsafe fn perform_raw_collection(
        &self, contexts: &[*mut RawContext<Self>]
    ) {
        debug_assert!(self.manager.is_collecting());
        let roots = {
            let mut roots: Vec<*mut dyn DynTrace> = Vec::new();
            for ctx in contexts.iter() {
                roots.extend((**ctx).assume_valid_shadow_stack()
                    .reverse_iter().map(NonNull::as_ptr));
            }
            roots.push(&self.handle_list
                // Cast to wrapper type
                as *const GcHandleList<Self> as *const GcHandleListWrapper
                // Make into virtual pointer
                as *const dyn DynTrace
                as *mut dyn DynTrace
            );
            #[repr(transparent)]
            struct CachedEmptyVec<Fmt: ObjectFormat>(Fmt::VecHeader);
            unsafe impl<Fmt: ObjectFormat> DynTrace<Fmt> for CachedEmptyVec<Fmt> {
                fn trace(&mut self, visitor: &mut MarkVisitor<Fmt>) {
                    let cached_vec_header = self as *mut Self as *mut Fmt::VecHeader;
                    unsafe {
                        let target_repr = self.0.value_ptr()
                            .cast::<SimpleVecRepr<(), Fmt>>();
                        let mut target_gc = *(&target_repr
                            as *const *mut SimpleVecRepr<(), Fmt>
                            as *const Gc<SimpleVecRepr<DynamicObj, Fmt>>);
                        // TODO: Assert not moving?
                        let Ok(()) = visitor.visit_vec::<(), _>(&mut target_gc);
                    }
                }
            }
            if let Some(cached_vec_header) = self.heap.cached_empty_vec.get() {
                roots.push(cached_vec_header as *mut CachedEmptyVec as *mut dyn DynTrace)
            }
            roots
        };
        let num_roots = roots.len();
        let mut task = CollectionTask {
            config: &*self.config,
            expected_collector: self.heap.allocator.collector_id.unwrap(),
            roots, heap: &self.heap,
            grey_stack: if cfg!(feature = "implicit-grey-stack") {
                Vec::new()
            } else {
                Vec::with_capacity(64)
            }
        };
        let original_size = self.heap.allocator.allocated_size();
        task.run();
        let updated_size = self.heap.allocator.allocated_size();
        debug!(
            self.logger, "Finished simple GC";
            "current_thread" => FnValue(|_| ThreadId::current()),
            "num_roots" => num_roots,
            "original_size" => %MemorySize { bytes: original_size },
            "memory_freed" => %MemorySize { bytes: original_size - updated_size },
        );
    }
}
struct CollectionTask<'a, Fmt: ObjectFormat> {
    config: &'a GcConfig,
    expected_collector: CollectorId,
    roots: Vec<*mut dyn DynTrace<Fmt>>,
    heap: &'a GcHeap<Fmt>,
    #[cfg_attr(feature = "implicit-grey-stack", allow(dead_code))]
    grey_stack: Vec<*mut Fmt::Header>
}
impl<'a, Fmt: ObjectFormat> CollectionTask<'a, Fmt> {
    fn run(&mut self) {
        // Mark
        for &root in &self.roots {
            let mut visitor = MarkVisitor {
                expected_collector: self.expected_collector,
                grey_stack: &mut self.grey_stack,
                inverted_mark: self.heap.allocator.mark_inverted()
            };
            // Dynamically dispatched
            unsafe { (*root).trace(&mut visitor); }
        }
        #[cfg(not(feature = "implicit-grey-stack"))] unsafe {
            let was_inverted_mark = self.heap.allocator.mark_inverted();
            while let Some(obj) = self.grey_stack.pop() {
                debug_assert_eq!(
                    (*obj).raw_mark_state().resolve(was_inverted_mark),
                    MarkState::Grey
                );
                let mut visitor = MarkVisitor {
                    expected_collector: self.expected_collector,
                    grey_stack: &mut self.grey_stack,
                    inverted_mark: was_inverted_mark
                };
                if let Some(trace) = (*obj).type_info.trace_func {
                    (trace)(
                        (*obj).value(),
                        &mut visitor
                    );
                }
                // Mark the object black now it's innards have been traced
                (*obj).update_raw_mark_state(MarkState::Black.to_raw(was_inverted_mark));
            }
        }
        // Sweep
        unsafe { self.heap.allocator.sweep() };
        let updated_size = self.heap.allocator.allocated_size();
        if self.config.always_force_collect {
            assert_eq!(
                self.heap.threshold.load(Ordering::SeqCst),
                0
            );
        } else {
            // Update the threshold to be 150% of currently used size
            self.heap.threshold.store(
                updated_size + (updated_size / 2),
                Ordering::SeqCst
            );
        }
    }
}

#[doc(hidden)] // NOTE: Needs be public for RawCollectorImpl
pub struct MarkVisitor<'a, Fmt: ObjectFormat> {
    expected_collector: CollectorId<Fmt>,
    #[cfg_attr(feature = "implicit-grey-stack", allow(dead_code))]
    grey_stack: &'a mut Vec<*mut Fmt::Header>,
    /// If this meaning of the mark bit is currently inverted
    ///
    /// This flips every collection
    inverted_mark: bool
}
impl<'a, Fmt: ObjectFormat> MarkVisitor<'a, Fmt> {
    fn visit_raw_gc(
        &mut self, obj: &mut Fmt::Header,
        trace_func: impl FnOnce(&mut Fmt::Header, &mut MarkVisitor<'a, Fmt>)
    ) {
        match obj.raw_mark_state().resolve(self.inverted_mark) {
            MarkState::White => trace_func(obj, self),
            MarkState::Grey => {
                /*
                 * We've already pushed this object onto the gray stack
                 * It will be traversed eventually, so we don't need to do anything.
                 */
            },
            MarkState::Black => {
                /*
                 * We've already traversed this object.
                 * It's already known to be reachable
                 */
            },
        }
    }
}
unsafe impl<Fmt: ObjectFormat> GcVisitor for MarkVisitor<'_, Fmt> {
    type Err = !;

    #[inline]
    unsafe fn visit_gc<'gc, T, Id>(
        &mut self, gc: &mut ::zerogc::Gc<'gc, T, Id>
    ) -> Result<(), Self::Err>
        where T: GcSafe + 'gc, Id: ::zerogc::CollectorId {
        if TypeId::of::<Id>() == TypeId::of::<crate::CollectorId>() {
            /*
             * Since the `TypeId`s match, we know the generic `Id`
             * matches our own `crate::CollectorId`.
             * Therefore its safe to specific the generic `Id` into the
             * `Gc` into its more specific type.
             */
            let gc = std::mem::transmute::<
                &mut ::zerogc::Gc<'gc, T, Id>,
                &mut ::zerogc::Gc<'gc, T, crate::CollectorId>
            >(gc);
            /*
             * Check the collectors match. Otherwise we're mutating
             * other people's data.
             */
            assert_eq!(*gc.collector_id(), self.expected_collector);
            self._visit_own_gc(gc);
            Ok(())
        } else {
            // Just ignore
            Ok(())
        }
    }

    unsafe fn visit_trait_object<'gc, T, Id>(&mut self, gc: &mut zerogc::Gc<'gc, T, Id>) -> Result<(), Self::Err>
        where T: ?Sized + GcSafe + 'gc + Pointee<Metadata=DynMetadata<T>> + zerogc::DynTrace, Id: zerogc::CollectorId {
        if TypeId::of::<Id>() == TypeId::of::<crate::CollectorId>() {
            /*
             * The TypeIds match, so this cast is safe. See `visit_gc` for details
             */
            let gc = std::mem::transmute::<
                &mut ::zerogc::Gc<'gc, T, Id>,
                &mut ::zerogc::Gc<'gc, T, crate::CollectorId>
            >(gc);
            let header = GcHeader::from_value_ptr(gc.as_raw_ptr());
            self._visit_own_gc_with(gc, |ptr, visitor| {
                if let Some(func) = (*header).type_info.trace_func {
                    func(ptr as *mut T as *mut c_void, visitor)
                }
                Ok(())
            });
            Ok(())
        } else {
            Ok(())
        }
    }

    #[inline]
    unsafe fn visit_vec<'gc, T, Id>(&mut self, raw: &mut ::zerogc::Gc<'gc, Id::RawVecRepr, Id>) -> Result<(), Self::Err>
        where T: GcSafe + 'gc, Id: ::zerogc::CollectorId {
        // Just visit our innards as if they were a regular `Gc` reference
        self.visit_gc(raw)
    }

    #[inline]
    unsafe fn visit_array<'gc, T, Id>(&mut self, array: &mut ::zerogc::vec::GcArray<'gc, T, Id>) -> Result<(), Self::Err>
        where T: GcSafe + 'gc, Id: ::zerogc::CollectorId {
        if TypeId::of::<Id>() == TypeId::of::<crate::CollectorId>() {
            /*
             * See comment in 'visit_gc'.
             * Essentially this is a checked cast
             */
            let array = std::mem::transmute::<
                &mut ::zerogc::vec::GcArray<'gc, T, Id>,
                &mut ::zerogc::vec::GcArray<'gc, T, crate::CollectorId>
            >(array);
            /*
             * Check the collectors match. Otherwise we're mutating
             * other people's data.
             */
            assert_eq!(*array.collector_id(), self.expected_collector);
            let len = array.len();
            let mut gc = Gc::from_raw(
                *array.collector_id(),
                NonNull::from(array.as_slice())
            );
            self._visit_own_gc(&mut gc);
            *array = GcArray::from_raw_ptr(
                NonNull::new_unchecked(gc.value().as_ptr() as *mut T),
                len
            );
            Ok(())
        } else {
            Ok(())
        }
    }
}
impl<Fmt: ObjectFormat> MarkVisitor<'_, Fmt> {

    /// Visit a GC type whose [::zerogc::CollectorId] matches our own,
    /// tracing it with the specified closure
    ///
    /// The caller should only use `GcVisitor::visit_gc()`
    unsafe fn _visit_own_gc<'gc, T: GcSafe + Trace + ?Sized>(
        &mut self, gc: &mut Gc<'gc, T>
    ) {
        self._visit_own_gc_with(gc, |val, visitor| <T as Trace>::visit(val, visitor))
    }
    /// Visit a GC type whose [::zerogc::CollectorId] matches our own,
    /// tracing it with the specified closure
    ///
    /// The caller should only use `GcVisitor::visit_gc()`
    unsafe fn _visit_own_gc_with<'gc, T: GcSafe + ?Sized + 'gc>(
        &mut self, gc: &mut Gc<'gc, T>,
        trace_func: impl FnOnce(&mut T, &mut MarkVisitor<Fmt>) -> Result<(), !>
    ) {
        // Verify this again (should be checked by caller)
        debug_assert_eq!(*gc.collector_id(), self.expected_collector);
        let header = GcHeader::from_value_ptr(gc.as_raw_ptr());
        self.visit_raw_gc(&mut *header, |obj, visitor| {
            let inverted_mark = visitor.inverted_mark;
            if !T::NEEDS_TRACE {
                /*
                 * We don't need to mark this grey
                 * It has no internals that need to be traced.
                 * We can directly move it directly to the black set
                 */
                obj.update_raw_mark_state(MarkState::Black.to_raw(inverted_mark));
            } else {
                /*
                 * We need to mark this object grey and push it onto the grey stack.
                 * It will be processed later
                 */
                (*obj).update_raw_mark_state(MarkState::Grey.to_raw(inverted_mark));
                #[cfg(not(feature = "implicit-grey-stack"))] {
                    visitor.grey_stack.push(obj as *mut GcHeader);
                    drop(trace_func);
                }
                #[cfg(feature = "implicit-grey-stack")] {
                    /*
                     * The user wants an implicit grey stack using
                     * recursion. This risks stack overflow but can
                     * boost performance (See 9a9634d68a4933d).
                     * On some workloads this is fine.
                     */
                    let Ok(()) = trace_func(
                        &mut *(gc.value() as *const T as *mut T),
                        visitor
                    );
                    /*
                     * Mark the object black now it's innards have been traced
                     * NOTE: We do **not** do this with an implicit stack.
                     */
                    (*obj).update_raw_mark_state(MarkState::Black.to_raw(
                        inverted_mark
                    ));
                }
            }
        });
    }
}

/// The raw mark state of an object
///
/// Every cycle the meaning of the white/black states
/// flips. This allows us to implicitly mark objects
/// without actually touching their bits :)
#[derive(Copy, Clone, Debug, Eq, PartialEq)]
#[repr(u8)]
enum RawMarkState {
    /// Normally this marks the white state
    ///
    /// If we're inverted, this marks black
    Red = 0,
    /// This always marks the grey state
    ///
    /// Inverting the mark bit doesn't affect the
    /// grey state
    Grey = 1,
    /// Normally this marks the blue state
    ///
    /// If we're inverted, this marks white
    Blue = 2
}
impl RawMarkState {
    #[inline]
    fn from_byte(b: u8) -> Self {
        assert!(b < 3);
        unsafe { std::mem::transmute::<u8, RawMarkState>(b) }
    }
    #[inline]
    fn resolve(self, inverted_mark: bool) -> MarkState {
        match (self, inverted_mark) {
            (RawMarkState::Red, false) => MarkState::White,
            (RawMarkState::Red, true) => MarkState::Black,
            (RawMarkState::Grey, _) => MarkState::Grey,
            (RawMarkState::Blue, false) => MarkState::Black,
            (RawMarkState::Blue, true) => MarkState::White
        }
    }
}

/// The current mark state of the object
///
/// See [Tri Color Marking](https://en.wikipedia.org/wiki/Tracing_garbage_collection#Tri-color_marking)
#[derive(Copy, Clone, Debug, Eq, PartialEq)]
#[repr(u8)]
enum MarkState {
    /// The object is in the "white set" and is a candidate for having its memory freed.
    ///
    /// Once all the objects have been marked,
    /// all remaining white objects will be freed.
    White = 0,
    /// The object is in the gray set and needs to be traversed to look for reachable memory
    ///
    /// After being scanned this object will end up in the black set.
    Grey = 1,
    /// The object is in the black set and is reachable from the roots.
    ///
    /// This object cannot be freed.
    Black = 2
}
impl MarkState {
    #[inline]
    fn to_raw(self, inverted_mark: bool) -> RawMarkState {
        match (self, inverted_mark) {
            (MarkState::White, false) => RawMarkState::Red,
            (MarkState::White, true) => RawMarkState::Blue,
            (MarkState::Grey, _) => RawMarkState::Grey,
            (MarkState::Black, false) => RawMarkState::Blue,
            (MarkState::Black, true) => RawMarkState::Red,
        }
    }
}<|MERGE_RESOLUTION|>--- conflicted
+++ resolved
@@ -37,12 +37,11 @@
     const_ptr_offset_from,
     const_maybe_uninit_as_ptr,
     const_refs_to_cell,
-<<<<<<< HEAD
     // Needed to not go insane with the ObjectFormat
     trait_alias,
-=======
-    const_fn_trait_bound
->>>>>>> bc5d61c2
+    const_fn_trait_bound,
+    // Used for object format API
+    generic_associated_types,
 )]
 #![feature(drain_filter)]
 #![allow(
@@ -51,6 +50,7 @@
      * It seems safe as long as we reuse the same pointer....
      */
     clippy::vtable_address_comparisons,
+    type_alias_bounds, // This is only for clarity
 )]
 use std::alloc::Layout;
 use std::ptr::{NonNull, Pointee, DynMetadata};
@@ -58,7 +58,6 @@
 use std::sync::atomic::{AtomicUsize, AtomicBool, Ordering};
 #[cfg(not(feature = "multiple-collectors"))]
 use std::sync::atomic::AtomicPtr;
-#[cfg(not(feature = "multiple-collectors"))]
 use std::marker::PhantomData;
 use std::any::{TypeId};
 use std::ops::{Deref, DerefMut};
@@ -66,11 +65,15 @@
 use slog::{Logger, FnValue, debug};
 
 use zerogc::{GcSafe, Trace, GcVisitor};
+use zerogc::format::{
+    ObjectFormat as ObjectFormatAPI, GcHeader, HeaderLayout, GcTypeInfo, GcInfo,
+    GcVecHeader, GcArrayHeader, GcCommonHeader
+};
 
 use zerogc_context::utils::{ThreadId, MemorySize};
 
 use crate::alloc::{SmallArenaList, SmallArena};
-use crate::layout::{SimpleVecRepr, DynamicObj, SimpleMarkData, SimpleMarkDataSnapshot, BigGcObject, UnknownHeader};
+use crate::layout::{DynamicObj, SimpleMarkData, SimpleMarkDataSnapshot, BigGcObject, SimpleCollectorInfo};
 
 use zerogc_context::collector::{RawSimpleAlloc, RawCollectorImpl};
 use zerogc_context::handle::{GcHandleList, RawHandleImpl};
@@ -78,8 +81,7 @@
 use zerogc::vec::{GcRawVec};
 use std::cell::Cell;
 use std::ffi::c_void;
-use zerogc::format::{GcHeader, GcTypeInfo};
-use zerogc::format::simple::SimpleObjectFormat;
+use zerogc::format::simple::{SimpleObjectFormat};
 
 #[cfg(feature = "small-object-arenas")]
 mod alloc;
@@ -135,107 +137,85 @@
 #[cfg(not(feature = "sync"))]
 type CollectionManager<C> = zerogc_context::state::nosync::CollectionManager<C>;
 
-trait ObjectFormat = ::zerogc::format::ObjectFormat<CollectorId<Self>>;
+/// An object format that uses the simple collector
+pub trait ObjectFormat = ::zerogc::format::ObjectFormat<Collector=layout::SimpleCollectorInfo>;
+type DefaultObjectFormat = SimpleObjectFormat<layout::SimpleCollectorInfo>;
 /// A "simple" garbage collector
-pub type SimpleCollector<Fmt: ObjectFormat = SimpleObjectFormat> = ::zerogc_context::CollectorRef<RawSimpleCollector<Fmt>>;
+pub type SimpleCollector<Fmt: ObjectFormat = DefaultObjectFormat> = ::zerogc_context::CollectorRef<RawSimpleCollector<Fmt>>;
 /// The context of a simple collector
-pub type SimpleCollectorContext<Fmt: ObjectFormat = SimpleObjectFormat> = ::zerogc_context::CollectorContext<RawSimpleCollector<Fmt>>;
+pub type SimpleCollectorContext<Fmt: ObjectFormat = DefaultObjectFormat> = ::zerogc_context::CollectorContext<RawSimpleCollector<Fmt>>;
 /// The id for a simple collector
-pub type CollectorId<Fmt: ObjectFormat = SimpleObjectFormat> = ::zerogc_context::CollectorId<RawSimpleCollector<Fmt>>;
+pub type CollectorId<Fmt: ObjectFormat = DefaultObjectFormat> = ::zerogc_context::CollectorId<RawSimpleCollector<Fmt>>;
 /// A garbage collected pointer, allocated in the "simple" collector
-pub type Gc<'gc, T, Fmt: ObjectFormat = SimpleObjectFormat> = ::zerogc::Gc<'gc, T, CollectorId<Fmt>>;
+pub type Gc<'gc, T, Fmt: ObjectFormat = DefaultObjectFormat> = ::zerogc::Gc<'gc, T, CollectorId<Fmt>>;
 /// A garbage collected array, allocated in the "simple" collector
-pub type GcArray<'gc, T, Fmt: ObjectFormat = SimpleObjectFormat> = ::zerogc::vec::GcArray<'gc, T, CollectorId<Fmt>>;
-/// A garbage colelcted vector, allocated in the "simple" collector
-pub type GcVec<'gc, T, Fmt: ObjectFormat = SimpleObjectFormat> = ::zerogc::vec::GcVec<'gc, T, SimpleCollectorContext<Fmt>>;
+pub type GcArray<'gc, T, Fmt: ObjectFormat = DefaultObjectFormat> = ::zerogc::vec::GcArray<'gc, T, CollectorId<Fmt>>;
+/// A garbage collected vector, allocated in the "simple" collector
+pub type GcVec<'gc, T, Fmt: ObjectFormat = DefaultObjectFormat> = ::zerogc::vec::GcVec<'gc, T, SimpleCollectorContext<Fmt>>;
 
 #[cfg(not(feature = "multiple-collectors"))]
 static GLOBAL_COLLECTOR: AtomicPtr<RawSimpleCollector> = AtomicPtr::new(std::ptr::null_mut());
 
-<<<<<<< HEAD
 unsafe impl<Fmt: ObjectFormat> RawSimpleAlloc for RawSimpleCollector<Fmt> {
-    fn alloc<'gc, T>(context: &'gc SimpleCollectorContext, value: T) -> Gc<'gc, T> where T: GcSafe + 'gc {
-        unsafe {
-            let (header, ptr) = context.collector().heap.allocator.alloc_layout(
-                Fmt::REGULAR_HEADER_LAYOUT,
-                Layout::new::<T>(),
-                Fmt::regular_type_info::<T>()
-            );
-            Fmt::init_regular_header(
-                header as *mut Fmt::Header,
-                context.collector().heap.allocator.initial_mark_data(),
-                Fmt::regular_type_info::<T>()
-            );
-            let ptr = ptr as *mut T;
-            ptr.write(value);
-            Gc::from_raw(context.collector().id(), NonNull::new_unchecked(ptr))
-        }
-=======
-unsafe impl RawSimpleAlloc for RawSimpleCollector {
-    #[inline]
-    unsafe fn alloc_uninit<'gc, T>(context: &'gc SimpleCollectorContext) -> (CollectorId, *mut T) where T: GcSafe + 'gc {
+    #[inline]
+    unsafe fn alloc_uninit<'gc, T>(context: &'gc SimpleCollectorContext<Fmt>) -> (CollectorId<Fmt>, *mut T) where T: GcSafe + 'gc {
         let (_header, ptr) = context.collector().heap.allocator.alloc_layout(
-            GcHeader::LAYOUT,
+            Fmt::CommonHeader::LAYOUT,
             Layout::new::<T>(),
-            T::STATIC_TYPE
+            Fmt::regular_type_info::<T>()
         );
         (context.collector().id(), ptr as *mut T)
->>>>>>> bc5d61c2
-    }
-
-    unsafe fn alloc_uninit_slice<'gc, T>(context: &'gc CollectorContext<Self>, len: usize) -> (CollectorId, *mut T) where T: GcSafe + 'gc {
+    }
+
+    unsafe fn alloc_uninit_slice<'gc, T>(context: &'gc CollectorContext<Self>, len: usize) -> (CollectorId<Fmt>, *mut T) where T: GcSafe + 'gc {
         let (header, ptr) = context.collector().heap.allocator.alloc_layout(
-            Fmt::REGULAR_HEADER_LAYOUT,
+            Fmt::ArrayHeader::LAYOUT,
             Layout::array::<T>(len).unwrap(),
             Fmt::array_type_info::<T>()
         );
         Fmt::init_array_header(
             header as *mut Fmt::ArrayHeader,
-            context.collector().heap.allocator.initial_mark_data(),
-            Fmt::array_type_info::<T>(),
             len
         );
         (context.collector().id(), ptr.cast())
     }
 
     #[inline]
-    fn alloc_vec<'gc, T>(context: &'gc CollectorContext<Self>) -> GcVec<'gc, T> where T: GcSafe + 'gc {
-        if std::mem::align_of::<T>() > GcHeap::EMPTY_VEC_LAYOUT.align() {
+    fn alloc_vec<'gc, T>(context: &'gc CollectorContext<Self>) -> GcVec<'gc, T, Fmt> where T: GcSafe + 'gc {
+        if std::mem::align_of::<T>() > GcHeap::<Fmt>::EMPTY_VEC_LAYOUT.align() {
             // We have to do an actual allocation because we want higher alignment :(
             return Self::alloc_vec_with_capacity(context, 0)
         }
         let header = context.collector().heap.empty_vec();
         // NOTE: Assuming header is already initialized
         unsafe {
-            debug_assert_eq!((*header).len.get(), 0);
-            debug_assert_eq!((*header).capacity, 0);
+            debug_assert_eq!((*header).len(), 0);
+            debug_assert_eq!((*header).capacity(), 0);
         }
         let id = context.collector().id();
-        let ptr = unsafe { NonNull::new_unchecked(header.value_ptr()) };
+        let ptr = unsafe { NonNull::new_unchecked((*header).value_ptr()) };
         GcVec {
             raw: unsafe { GcRawVec::from_repr(Gc::from_raw(id, ptr.cast())) },
             context
         }
     }
 
-    fn alloc_vec_with_capacity<'gc, T>(context: &'gc CollectorContext<Self>, capacity: usize) -> GcVec<'gc, T> where T: GcSafe + 'gc {
-        if capacity == 0 && std::mem::align_of::<T>() <= GcHeap::EMPTY_VEC_LAYOUT.align() {
+    fn alloc_vec_with_capacity<'gc, T>(context: &'gc CollectorContext<Self>, capacity: usize) -> GcVec<'gc, T, Fmt> where T: GcSafe + 'gc {
+        if capacity == 0 && std::mem::align_of::<T>() <= GcHeap::<Fmt>::EMPTY_VEC_LAYOUT.align() {
             return Self::alloc_vec(context)
         }
         let (header, value_ptr) = context.collector().heap.allocator.alloc_layout(
-            Fmt::VEC_HEADER_LAYOUT,
+            Fmt::VecHeader::LAYOUT,
             Layout::array::<T>(capacity).unwrap(),
             Fmt::vec_type_info::<T>()
         );
         let ptr = unsafe {
             Fmt::init_vec_header(
                 header as *mut Fmt::VecHeader,
-                context.collector().heap.allocator.initial_mark_data(),
-                Fmt::vec_type_info::<T>(),
                 capacity,
                 0
             );
-            NonNull::new_unchecked(value_ptr as *mut SimpleVecRepr<T, Fmt>)
+            NonNull::new_unchecked(value_ptr as *mut Fmt::RawVecRepr)
         };
         let id = context.collector().id();
         GcVec {
@@ -250,8 +230,8 @@
     fn trace(&mut self, visitor: &mut MarkVisitor<Fmt>);
 }
 unsafe impl<Fmt: ObjectFormat, T: Trace + ?Sized> DynTrace<Fmt> for T {
-    fn trace(&mut self, visitor: &mut MarkVisitor<Fmt>) {
-        let Ok(()) = self.visit(visitor);
+    fn trace<'a, 'k>(&mut self, visitor: &'k mut MarkVisitor<'a, Fmt>) {
+        let Ok(()) = self.visit::<MarkVisitor<'a, Fmt>>(visitor);
     }
 }
 
@@ -260,6 +240,8 @@
     fn handle_list(&self) -> &GcHandleList<Self> {
         &self.handle_list
     }
+
+    type Fmt = Fmt;
 }
 
 /// A wrapper for [GcHandleList] that implements [DynTrace]
@@ -268,17 +250,15 @@
 unsafe impl<Fmt: ObjectFormat> DynTrace<Fmt> for GcHandleListWrapper<Fmt> {
     fn trace(&mut self, visitor: &mut MarkVisitor<Fmt>) {
         unsafe {
-            let Ok(()) = self.0.trace::<_, !>(|raw_ptr, type_info| {
-                let header = &mut *(Fmt::resolve_header(raw_ptr) as *const _ as *mut _);
+            let Ok(()) = self.0.trace::<_, !>(|header| {
+                let header = &*header;
                 // Mark grey
-                header.update_raw_mark_state(MarkState::Grey.
+                header.mark_data().update_raw_state::<Fmt>(MarkState::Grey.
                     to_raw(visitor.inverted_mark));
                 // Visit innards
-                if let Some(func) = type_info.trace_func {
-                    func(header.value(), visitor);
-                }
+                let Ok(()) = header.dynamic_trace(visitor.assume_static_lt());
                 // Mark black
-                header.update_raw_mark_state(MarkState::Black.
+                header.mark_data().update_raw_state::<Fmt>(MarkState::Black.
                     to_raw(visitor.inverted_mark));
                 Ok(())
             });
@@ -326,17 +306,14 @@
     fn create_empty_vec<'gc>(&self) -> *mut Fmt::VecHeader {
         let static_type = Fmt::vec_type_info::<usize>();
         let (header, _) = self.allocator.alloc_layout(
-            Fmt::VEC_HEADER_LAYOUT,
+            Fmt::VecHeader::LAYOUT,
             Self::EMPTY_VEC_LAYOUT,
             static_type.clone()
         );
         unsafe {
             Fmt::init_vec_header(
                 header as *mut Fmt::VecHeader,
-                self.allocator.initial_mark_data(),
-                static_type,
-                0,
-                0
+                0, 0
             );
             header as *mut Fmt::VecHeader
         }
@@ -432,7 +409,7 @@
     collector_id: Option<CollectorId<Fmt>>,
     small_arenas: SmallArenaList,
     big_objects: Lock<Vec<BigGcObject<Fmt>>>,
-    small_objects: Lock<Vec<*mut Fmt::Header>>,
+    small_objects: Lock<Vec<*mut Fmt::CommonHeader>>,
     /// Whether the meaning of the mark bit is currently inverted.
     ///
     /// This flips every collection
@@ -440,11 +417,12 @@
     allocated_size: AtomicUsize
 }
 #[derive(Debug)]
-struct TargetLayout {
+struct TargetLayout<H: GcHeader, L: HeaderLayout<H>> {
     value_layout: Layout,
-    header_layout: Layout,
+    header_layout: L,
     value_offset: usize,
-    overall_layout: Layout
+    overall_layout: Layout,
+    marker: PhantomData<fn() -> *mut H>
 }
 impl<Fmt: ObjectFormat> SimpleAlloc<Fmt> {
     fn new() -> Self {
@@ -481,7 +459,7 @@
     #[inline]
     pub(crate) fn initial_mark_data(&self) -> SimpleMarkData {
         // TODO: Why could this ever possibly be `None`?
-        let collector_id_ptr = match self.collector_id {
+        let collector_id_ptr: &'_ CollectorId<Fmt> = match self.collector_id {
             Some(ref collector) => collector,
             None => {
                 #[cfg(debug_assertions)] {
@@ -492,28 +470,41 @@
                 }
             }
         };
-        SimpleMarkData::from_snapshot(SimpleMarkDataSnapshot::new(
+        SimpleMarkData::from_snapshot(SimpleMarkDataSnapshot::<Fmt>::new(
             MarkState::White.to_raw(self.mark_inverted()),
             collector_id_ptr as *const _ as *mut _,
         ))
     }
     #[inline]
-    fn alloc_layout(&self, header_layout: Layout, value_layout: Layout, static_type: Fmt::TypeInfoRef) -> (*mut UnknownHeader, *mut u8) {
+    fn alloc_layout<H, L>(&self, header_layout: L, value_layout: Layout, static_type: Fmt::TypeInfoRef) -> (*mut H, *mut u8)
+        where H: GcHeader, L: HeaderLayout<H, CommonHeader=Fmt::CommonHeader> {
         let (mut overall_layout, value_offset) = header_layout.layout()
             .extend(value_layout).unwrap();
+        debug_assert_eq!(header_layout.value_offset(value_layout.align()), value_offset);
         overall_layout  = overall_layout.pad_to_align();
+        debug_assert_eq!(
+            value_offset,
+            header_layout.value_offset(value_layout.align())
+        );
         let target_layout = TargetLayout {
-            header_layout, value_offset, value_layout, overall_layout
+            header_layout, value_offset, value_layout, overall_layout,
+            marker: PhantomData
         };
         let (header, value_ptr) = if let Some(arena) = self.small_arenas.find(target_layout.overall_layout) {
             unsafe { self.alloc_layout_small(arena, target_layout) }
         } else {
             self.alloc_layout_big(target_layout)
         };
+        unsafe {
+            header_layout.to_common_header(header).write(Fmt::create_common_header(
+                self.initial_mark_data(),
+                static_type,
+            ));
+        }
         (header, value_ptr)
     }
     #[inline]
-    unsafe fn alloc_layout_small(&self, arena: &SmallArena, target_layout: TargetLayout) -> (*mut UnknownHeader, *mut u8) {
+    unsafe fn alloc_layout_small<H, L>(&self, arena: &SmallArena, target_layout: TargetLayout<H, L>) -> (*mut H, *mut u8) where H: GcHeader, L: HeaderLayout<H, CommonHeader=Fmt::CommonHeader> {
         let ptr = arena.alloc();
         debug_assert_eq!(
             ptr.as_ptr() as usize % target_layout.header_layout.layout().align(),
@@ -522,12 +513,12 @@
         self.add_allocated_size(target_layout.overall_layout.size());
         {
             let mut lock = self.small_objects.lock();
-            lock.push((ptr.as_ptr() as *mut u8).add(target_layout.header_layout.common_header_offset).cast());
+            lock.push(target_layout.header_layout.to_common_header(ptr.as_ptr() as *mut H));
         }
         (ptr.as_ptr().cast(), (ptr.as_ptr() as *mut u8).add(target_layout.value_offset))
     }
-    fn alloc_layout_big(&self, target_layout: TargetLayout) -> (*mut UnknownHeader, *mut u8) {
-        let header: *mut UnknownHeader;
+    fn alloc_layout_big<H, L>(&self, target_layout: TargetLayout<H, L>) -> (*mut H, *mut u8) where H: GcHeader, L: HeaderLayout<H, CommonHeader=Fmt::CommonHeader> {
+        let header: *mut H;
         let value_ptr = unsafe {
             header = std::alloc::alloc(target_layout.overall_layout).cast();
             (header as *mut u8).add(target_layout.value_offset)
@@ -535,9 +526,7 @@
         {
             unsafe {
                 let mut objs = self.big_objects.lock();
-                let common_header = (header as *mut u8)
-                    .add(target_layout.header_layout.common_header_offset)
-                    .cast();
+                let common_header = target_layout.header_layout.to_common_header(header);
                 objs.push(BigGcObject::from_ptr(common_header));
             }
             self.add_allocated_size(target_layout.overall_layout.size());
@@ -550,8 +539,8 @@
         // Clear small arenas
         let was_mark_inverted = self.mark_inverted.load(Ordering::SeqCst);
         self.small_objects.lock().drain_filter(|&mut common_header| {
-            let total_size = (*common_header).type_info.determine_total_size(common_header);
-            match (*common_header).raw_mark_state().resolve(was_mark_inverted) {
+            let total_size = (*common_header).type_info().determine_total_size(&*common_header);
+            match (*common_header).mark_data().load_snapshot::<Fmt>().state.resolve(was_mark_inverted) {
                 MarkState::White => {
                     // Free the object, dropping if necessary
                     expected_size -= total_size;
@@ -569,11 +558,9 @@
                 }
             }
         }).for_each(|freed_common_header| {
-            let type_info = (*freed_common_header).type_info;
-            if let Some(func) = type_info.drop_func {
-                func((*freed_common_header).value());
-            }
-            let overall_layout = type_info.determine_total_layout(freed_common_header);
+            let type_info = (*freed_common_header).type_info();
+            (*freed_common_header).dynamic_drop();
+            let overall_layout = type_info.determine_total_layout(&*freed_common_header);
             let actual_start = type_info.header_layout()
                 .from_common_header(freed_common_header);
             self.small_arenas.find(overall_layout).unwrap().add_free(actual_start)
@@ -581,8 +568,8 @@
         // Clear large objects
         debug_assert_eq!(was_mark_inverted, self.mark_inverted());
         self.big_objects.lock().drain_filter(|big_item| {
-            let total_size = big_item.header().type_info.determine_total_size(big_item.header.as_ptr());
-            match big_item.header().mark_data.load_snapshot().state.resolve(was_mark_inverted) {
+            let total_size = big_item.header().type_info().determine_total_size((*big_item).header.as_ref());
+            match big_item.header().mark_data().load_snapshot::<Fmt>().state.resolve(was_mark_inverted) {
                 MarkState::White => {
                     // Free the object
                     expected_size -= total_size;
@@ -647,19 +634,17 @@
 
     type RawContext = RawContext<Self>;
 
-    type RawVecRepr = SimpleVecRepr<DynamicObj, Fmt>;
-    type MarkData = crate::layout::SimpleMarkData;
-    type PreferredVisitor = MarkVisitor<'static, Fmt>;
+    type RawVecRepr = Fmt::RawVecRepr;
 
     const SINGLETON: bool = cfg!(not(feature = "multiple-collectors"));
 
     const SYNC: bool = cfg!(feature = "sync");
 
     #[inline]
-    fn id_for_gc<'a, 'gc, T>(gc: &'a Gc<'gc, T>) -> &'a CollectorId where 'gc: 'a, T: GcSafe + ?Sized + 'gc {
+    fn id_for_gc<'a, 'gc, T>(gc: &'a Gc<'gc, T, Fmt>) -> &'a CollectorId<Fmt> where 'gc: 'a, T: GcSafe + ?Sized + 'gc {
         #[cfg(feature = "multiple-collectors")] {
             unsafe {
-                let header = Fmt::resolve_header(gc.as_raw_ptr());
+                let header = Fmt::resolve_header(gc.value());
                 &*(&*header).mark_data().load_snapshot().collector_id_ptr
             }
         }
@@ -670,11 +655,11 @@
     }
 
     #[inline]
-    fn id_for_array<'a, 'gc, T>(gc: &'a GcArray<'gc, T>) -> &'a CollectorId where 'gc: 'a, T: GcSafe + 'gc {
+    fn id_for_array<'a, 'gc, T>(gc: &'a GcArray<'gc, T, Fmt>) -> &'a CollectorId<Fmt> where 'gc: 'a, T: GcSafe + 'gc {
         #[cfg(feature = "multiple-collectors")] {
             unsafe {
-                let header = GcArrayHeader::LAYOUT.from_value_ptr(gc.as_raw_ptr());
-                &*(&*header).common_header.mark_data.load_snapshot().collector_id_ptr
+                let header = Fmt::resolve_array_header(gc.as_raw_ptr());
+                &*(&*header).common_header().mark_data().load_snapshot().collector_id_ptr
             }
         }
         #[cfg(not(feature = "multiple-collectors"))] {
@@ -684,10 +669,10 @@
     }
 
     #[inline]
-    fn resolve_array_len<'gc, T>(gc: zerogc::GcArray<'gc, T, zerogc_context::CollectorId<Self>>) -> usize where T: GcSafe + 'gc {
+    fn resolve_array_len<'gc, T>(gc: GcArray<'gc, T, Fmt>) -> usize where T: GcSafe + 'gc {
         unsafe {
-            let header = GcArrayHeader::LAYOUT.from_value_ptr(gc.as_raw_ptr());
-            (*header).len
+            let header = Fmt::ArrayHeader::LAYOUT.from_value_ptr(gc.as_raw_ptr());
+            (*header).len()
         }
     }
 
@@ -697,9 +682,9 @@
         debug_assert!(!value.is_null());
         NonNull::new_unchecked(
             std::mem::transmute::<
-                *mut dyn DynTrace,
-                *mut (dyn DynTrace + 'static)
-            >(value as *mut dyn DynTrace)
+                *mut dyn DynTrace<Fmt>,
+                *mut (dyn DynTrace<Fmt> + 'static)
+            >(value as *mut dyn DynTrace<Fmt>)
         )
     }
 
@@ -714,7 +699,7 @@
         let raw = unsafe { RawSimpleCollector::with_logger(config, logger) };
         let mut collector = Arc::new(raw);
         let raw_ptr = unsafe { NonNull::new_unchecked(
-            Arc::as_ptr(&collector) as *mut RawSimpleCollector
+            Arc::as_ptr(&collector) as *mut RawSimpleCollector<Fmt>
         ) };
         Arc::get_mut(&mut collector).unwrap()
             .heap.allocator.collector_id = Some(unsafe { CollectorId::from_raw(raw_ptr) });
@@ -724,8 +709,8 @@
 
     #[inline(always)]
     unsafe fn gc_write_barrier<'gc, T, V>(
-        _owner: &Gc<'gc, T>,
-        _value: &Gc<'gc, V>,
+        _owner: &Gc<'gc, T, Fmt>,
+        _value: &Gc<'gc, V, Fmt>,
         _field_offset: usize
     ) where T: GcSafe + ?Sized + 'gc, V: GcSafe + ?Sized + 'gc {
         // Simple GC doesn't need write barriers
@@ -813,36 +798,35 @@
     ) {
         debug_assert!(self.manager.is_collecting());
         let roots = {
-            let mut roots: Vec<*mut dyn DynTrace> = Vec::new();
+            let mut roots: Vec<*mut dyn DynTrace<Fmt>> = Vec::new();
             for ctx in contexts.iter() {
                 roots.extend((**ctx).assume_valid_shadow_stack()
                     .reverse_iter().map(NonNull::as_ptr));
             }
             roots.push(&self.handle_list
                 // Cast to wrapper type
-                as *const GcHandleList<Self> as *const GcHandleListWrapper
+                as *const GcHandleList<Self> as *const GcHandleListWrapper<Fmt>
                 // Make into virtual pointer
-                as *const dyn DynTrace
-                as *mut dyn DynTrace
+                as *const dyn DynTrace<Fmt>
+                as *mut dyn DynTrace<Fmt>
             );
             #[repr(transparent)]
             struct CachedEmptyVec<Fmt: ObjectFormat>(Fmt::VecHeader);
             unsafe impl<Fmt: ObjectFormat> DynTrace<Fmt> for CachedEmptyVec<Fmt> {
                 fn trace(&mut self, visitor: &mut MarkVisitor<Fmt>) {
-                    let cached_vec_header = self as *mut Self as *mut Fmt::VecHeader;
                     unsafe {
                         let target_repr = self.0.value_ptr()
-                            .cast::<SimpleVecRepr<(), Fmt>>();
+                            .cast::<Fmt::RawVecRepr>();
                         let mut target_gc = *(&target_repr
-                            as *const *mut SimpleVecRepr<(), Fmt>
-                            as *const Gc<SimpleVecRepr<DynamicObj, Fmt>>);
+                            as *const *mut Fmt::RawVecRepr
+                            as *const Gc<Fmt::RawVecRepr, Fmt>);
                         // TODO: Assert not moving?
                         let Ok(()) = visitor.visit_vec::<(), _>(&mut target_gc);
                     }
                 }
             }
             if let Some(cached_vec_header) = self.heap.cached_empty_vec.get() {
-                roots.push(cached_vec_header as *mut CachedEmptyVec as *mut dyn DynTrace)
+                roots.push(cached_vec_header as *mut CachedEmptyVec<Fmt> as *mut dyn DynTrace<Fmt>)
             }
             roots
         };
@@ -871,11 +855,11 @@
 }
 struct CollectionTask<'a, Fmt: ObjectFormat> {
     config: &'a GcConfig,
-    expected_collector: CollectorId,
+    expected_collector: CollectorId<Fmt>,
     roots: Vec<*mut dyn DynTrace<Fmt>>,
     heap: &'a GcHeap<Fmt>,
     #[cfg_attr(feature = "implicit-grey-stack", allow(dead_code))]
-    grey_stack: Vec<*mut Fmt::Header>
+    grey_stack: Vec<*mut Fmt::CommonHeader>
 }
 impl<'a, Fmt: ObjectFormat> CollectionTask<'a, Fmt> {
     fn run(&mut self) {
@@ -893,7 +877,7 @@
             let was_inverted_mark = self.heap.allocator.mark_inverted();
             while let Some(obj) = self.grey_stack.pop() {
                 debug_assert_eq!(
-                    (*obj).raw_mark_state().resolve(was_inverted_mark),
+                    (*obj).mark_data().load_snapshot::<Fmt>().state.resolve(was_inverted_mark),
                     MarkState::Grey
                 );
                 let mut visitor = MarkVisitor {
@@ -901,14 +885,9 @@
                     grey_stack: &mut self.grey_stack,
                     inverted_mark: was_inverted_mark
                 };
-                if let Some(trace) = (*obj).type_info.trace_func {
-                    (trace)(
-                        (*obj).value(),
-                        &mut visitor
-                    );
-                }
+                let Ok(()) = (*obj).dynamic_trace(visitor.assume_static_lt());
                 // Mark the object black now it's innards have been traced
-                (*obj).update_raw_mark_state(MarkState::Black.to_raw(was_inverted_mark));
+                (*obj).mark_data().update_raw_state::<Fmt>(MarkState::Black.to_raw(was_inverted_mark));
             }
         }
         // Sweep
@@ -933,18 +912,26 @@
 pub struct MarkVisitor<'a, Fmt: ObjectFormat> {
     expected_collector: CollectorId<Fmt>,
     #[cfg_attr(feature = "implicit-grey-stack", allow(dead_code))]
-    grey_stack: &'a mut Vec<*mut Fmt::Header>,
+    grey_stack: &'a mut Vec<*mut Fmt::CommonHeader>,
     /// If this meaning of the mark bit is currently inverted
     ///
     /// This flips every collection
     inverted_mark: bool
 }
 impl<'a, Fmt: ObjectFormat> MarkVisitor<'a, Fmt> {
+    /// Unsafely transmute the `'a` lifetime to `'static`
+    ///
+    /// Needed because `SimpleGcInfo::PreferredVisitor` sets
+    /// our lifetime parameter to 'static`
+    #[inline]
+    unsafe fn assume_static_lt(&mut self) -> &mut MarkVisitor<'static, Fmt>{
+        std::mem::transmute(self)
+    }
     fn visit_raw_gc(
-        &mut self, obj: &mut Fmt::Header,
-        trace_func: impl FnOnce(&mut Fmt::Header, &mut MarkVisitor<'a, Fmt>)
+        &mut self, obj: &mut Fmt::CommonHeader,
+        trace_func: impl FnOnce(&mut Fmt::CommonHeader, &mut MarkVisitor<'a, Fmt>)
     ) {
-        match obj.raw_mark_state().resolve(self.inverted_mark) {
+        match unsafe { obj.mark_data().load_snapshot::<Fmt>() }.state.resolve(self.inverted_mark) {
             MarkState::White => trace_func(obj, self),
             MarkState::Grey => {
                 /*
@@ -961,7 +948,7 @@
         }
     }
 }
-unsafe impl<Fmt: ObjectFormat> GcVisitor for MarkVisitor<'_, Fmt> {
+unsafe impl<'a, Fmt: ObjectFormat> GcVisitor for MarkVisitor<'a, Fmt> {
     type Err = !;
 
     #[inline]
@@ -969,7 +956,7 @@
         &mut self, gc: &mut ::zerogc::Gc<'gc, T, Id>
     ) -> Result<(), Self::Err>
         where T: GcSafe + 'gc, Id: ::zerogc::CollectorId {
-        if TypeId::of::<Id>() == TypeId::of::<crate::CollectorId>() {
+        if TypeId::of::<Id>() == TypeId::of::<crate::CollectorId<Fmt>>() {
             /*
              * Since the `TypeId`s match, we know the generic `Id`
              * matches our own `crate::CollectorId`.
@@ -978,7 +965,7 @@
              */
             let gc = std::mem::transmute::<
                 &mut ::zerogc::Gc<'gc, T, Id>,
-                &mut ::zerogc::Gc<'gc, T, crate::CollectorId>
+                &mut ::zerogc::Gc<'gc, T, crate::CollectorId<Fmt>>
             >(gc);
             /*
              * Check the collectors match. Otherwise we're mutating
@@ -995,20 +982,21 @@
 
     unsafe fn visit_trait_object<'gc, T, Id>(&mut self, gc: &mut zerogc::Gc<'gc, T, Id>) -> Result<(), Self::Err>
         where T: ?Sized + GcSafe + 'gc + Pointee<Metadata=DynMetadata<T>> + zerogc::DynTrace, Id: zerogc::CollectorId {
-        if TypeId::of::<Id>() == TypeId::of::<crate::CollectorId>() {
+        if TypeId::of::<Id>() == TypeId::of::<crate::CollectorId<Fmt>>() {
             /*
              * The TypeIds match, so this cast is safe. See `visit_gc` for details
              */
             let gc = std::mem::transmute::<
                 &mut ::zerogc::Gc<'gc, T, Id>,
-                &mut ::zerogc::Gc<'gc, T, crate::CollectorId>
+                &mut ::zerogc::Gc<'gc, T, crate::CollectorId<Fmt>>
             >(gc);
-            let header = GcHeader::from_value_ptr(gc.as_raw_ptr());
+            let header = Fmt::CommonHeader::LAYOUT.from_value_ptr(gc.as_raw_ptr());
             self._visit_own_gc_with(gc, |ptr, visitor| {
-                if let Some(func) = (*header).type_info.trace_func {
-                    func(ptr as *mut T as *mut c_void, visitor)
-                }
-                Ok(())
+                debug_assert_eq!(
+                    ptr as *mut T as *mut c_void,
+                    (*header).value_ptr()
+                );
+                (*header).dynamic_trace(visitor.assume_static_lt())
             });
             Ok(())
         } else {
@@ -1026,14 +1014,14 @@
     #[inline]
     unsafe fn visit_array<'gc, T, Id>(&mut self, array: &mut ::zerogc::vec::GcArray<'gc, T, Id>) -> Result<(), Self::Err>
         where T: GcSafe + 'gc, Id: ::zerogc::CollectorId {
-        if TypeId::of::<Id>() == TypeId::of::<crate::CollectorId>() {
+        if TypeId::of::<Id>() == TypeId::of::<crate::CollectorId<Fmt>>() {
             /*
              * See comment in 'visit_gc'.
              * Essentially this is a checked cast
              */
             let array = std::mem::transmute::<
                 &mut ::zerogc::vec::GcArray<'gc, T, Id>,
-                &mut ::zerogc::vec::GcArray<'gc, T, crate::CollectorId>
+                &mut ::zerogc::vec::GcArray<'gc, T, crate::CollectorId<Fmt>>
             >(array);
             /*
              * Check the collectors match. Otherwise we're mutating
@@ -1063,7 +1051,7 @@
     ///
     /// The caller should only use `GcVisitor::visit_gc()`
     unsafe fn _visit_own_gc<'gc, T: GcSafe + Trace + ?Sized>(
-        &mut self, gc: &mut Gc<'gc, T>
+        &mut self, gc: &mut Gc<'gc, T, Fmt>
     ) {
         self._visit_own_gc_with(gc, |val, visitor| <T as Trace>::visit(val, visitor))
     }
@@ -1072,12 +1060,12 @@
     ///
     /// The caller should only use `GcVisitor::visit_gc()`
     unsafe fn _visit_own_gc_with<'gc, T: GcSafe + ?Sized + 'gc>(
-        &mut self, gc: &mut Gc<'gc, T>,
+        &mut self, gc: &mut Gc<'gc, T, Fmt>,
         trace_func: impl FnOnce(&mut T, &mut MarkVisitor<Fmt>) -> Result<(), !>
     ) {
         // Verify this again (should be checked by caller)
         debug_assert_eq!(*gc.collector_id(), self.expected_collector);
-        let header = GcHeader::from_value_ptr(gc.as_raw_ptr());
+        let header = Fmt::CommonHeader::LAYOUT.from_value_ptr(gc.as_raw_ptr());
         self.visit_raw_gc(&mut *header, |obj, visitor| {
             let inverted_mark = visitor.inverted_mark;
             if !T::NEEDS_TRACE {
@@ -1086,15 +1074,15 @@
                  * It has no internals that need to be traced.
                  * We can directly move it directly to the black set
                  */
-                obj.update_raw_mark_state(MarkState::Black.to_raw(inverted_mark));
+                obj.mark_data().update_raw_state::<Fmt>(MarkState::Black.to_raw(inverted_mark));
             } else {
                 /*
                  * We need to mark this object grey and push it onto the grey stack.
                  * It will be processed later
                  */
-                (*obj).update_raw_mark_state(MarkState::Grey.to_raw(inverted_mark));
+                (*obj).mark_data().update_raw_state::<Fmt>(MarkState::Grey.to_raw(inverted_mark));
                 #[cfg(not(feature = "implicit-grey-stack"))] {
-                    visitor.grey_stack.push(obj as *mut GcHeader);
+                    visitor.grey_stack.push(obj as *mut Fmt::CommonHeader);
                     drop(trace_func);
                 }
                 #[cfg(feature = "implicit-grey-stack")] {
@@ -1112,7 +1100,7 @@
                      * Mark the object black now it's innards have been traced
                      * NOTE: We do **not** do this with an implicit stack.
                      */
-                    (*obj).update_raw_mark_state(MarkState::Black.to_raw(
+                    (*obj).mark_data().update_raw_state::<Fmt>(MarkState::Black.to_raw(
                         inverted_mark
                     ));
                 }
