//! Dummy collector implementation for testing

<<<<<<< HEAD
use crate::{CollectorId, GcContext, GcSafe, GcSimpleAlloc, GcSystem, GcVisitor, NullTrace, Trace, TraceImmutable, DynTrace, GcArray};
use std::ptr::{NonNull, Pointee, DynMetadata};
=======
use crate::{CollectorId, GcContext, GcSafe, GcSimpleAlloc, GcSystem, GcVisitor, NullTrace, Trace, TraceImmutable, GcArray};
use std::ptr::NonNull;
use std::mem::MaybeUninit;
>>>>>>> bc5d61c2

/// Fake a [Gc] that points to the specified value
///
/// This will never actually be collected
/// and will always be valid
pub fn gc<'gc, T: GcSafe + 'gc>(ptr: &'gc T) -> Gc<'gc, T> {
    unsafe {
        Gc::from_raw(
            DummyCollectorId { _priv: () },
            NonNull::from(ptr)
        )
    }
}

/// Allocate a [(fake) Gc](Gc) that points to the specified
/// value and leak it.
///
/// Since collection is unimplemented,
/// this intentionally leaks memory.
pub fn leaked<'gc, T: GcSafe + 'static>(value: T) -> Gc<'gc, T> {
    gc(Box::leak(Box::new(value)))
}

/// An fake [garbage collected pointer](`crate::Gc`)
/// that uses the dummy collector system
///
/// This never actually collects any garbage
pub type Gc<'gc, T> = crate::Gc<'gc, T, DummyCollectorId>;

/// A dummy implementation of [`crate::GcSystem`]
/// which is useful for testing
///
/// This just blindly allocates memory and doesn't
/// actually do any collection.
pub struct DummyContext {
    _priv: ()
}
unsafe impl GcContext for DummyContext {
    type System = DummySystem;
    type Id = DummyCollectorId;

    unsafe fn unchecked_safepoint<T: Trace>(&self, _value: &mut &mut T) {
        // safepoints are a nop since there is nothing to track
    }

    unsafe fn freeze(&mut self) {
        unimplemented!()
    }

    unsafe fn unfreeze(&mut self) {
        unimplemented!()
    }

    unsafe fn recurse_context<T, F, R>(&self, value: &mut &mut T, func: F) -> R
        where T: Trace, F: for<'gc> FnOnce(&'gc mut Self, &'gc mut T) -> R {
        // safepoints are a nop since there is nothing to track
        let mut child = DummyContext { _priv: () };
        func(&mut child, &mut *value)
    }
}


/// A dummy implementation of [GcSystem]
/// which is useful for testing
///
/// All methods panic and this should never be used
/// in actual code.
#[derive(Default)]
pub struct DummySystem {
    _priv: ()
}
impl DummySystem {
    /// Create a new fake system for testing
    pub fn new() -> Self {
        DummySystem::default()
    }

    /// Create a [DummyContext]
    ///
    /// There are few restrictions on this
    /// because it doesn't actually do anything
    pub fn new_context(&self) -> DummyContext {
        DummyContext {
            _priv: ()
        }
    }
}
unsafe impl GcSystem for DummySystem {
    type Id = DummyCollectorId;
    type Context = DummyContext;
}
unsafe impl GcSimpleAlloc for DummyContext {
    unsafe fn alloc_uninit<'gc, T>(&'gc self) -> (Self::Id, *mut T) where T: GcSafe + 'gc {
        (DummyCollectorId { _priv: () }, Box::leak(Box::<T>::new_uninit()) as *mut MaybeUninit<T> as *mut T)
    }

    fn alloc<'gc, T>(&'gc self, value: T) -> crate::Gc<'gc, T, Self::Id>
        where T: GcSafe + 'gc {
        gc(Box::leak(Box::new(value)))
    }

    unsafe fn alloc_uninit_slice<'gc, T>(&'gc self, len: usize) -> (Self::Id, *mut T)
        where T: GcSafe + 'gc {
        let mut res: Vec<T> = Vec::with_capacity(len);
        res.set_len(len);
        let res = Vec::leak(res);
        (DummyCollectorId { _priv: () }, res.as_ptr() as *mut T)
    }

    fn alloc_vec<'gc, T>(&'gc self) -> crate::vec::GcVec<'gc, T, Self>
        where T: GcSafe + 'gc {
        todo!("Vec alloc")
    }

    fn alloc_vec_with_capacity<'gc, T>(&'gc self, _capacity: usize) -> crate::vec::GcVec<'gc, T, Self>
        where T: GcSafe + 'gc {
        todo!("Vec alloc")
    }
}

/// A dummy implementation of [GcVisitor]
#[derive(Debug)]
pub enum NeverVisit {}
unsafe impl GcVisitor for NeverVisit {
    type Err = NeverVisit;

    unsafe fn visit_gc<'gc, T, Id>(&mut self, _gc: &mut crate::Gc<'gc, T, Id>) -> Result<(), Self::Err> where T: GcSafe + 'gc, Id: CollectorId {
        match *self {}
    }

    unsafe fn visit_trait_object<'gc, T, Id>(&mut self, _gc: &mut crate::Gc<'gc, T, Id>) -> Result<(), Self::Err> where T: ?Sized + GcSafe + 'gc + Pointee<Metadata=DynMetadata<T>> + DynTrace, Id: CollectorId {
        match *self {}
    }

    unsafe fn visit_vec<'gc, T, Id>(&mut self, _raw: &mut crate::Gc<'gc, Id::RawVecRepr, Id>) -> Result<(), Self::Err> where T: GcSafe + 'gc, Id: CollectorId {
        match *self {}
    }

    unsafe fn visit_array<'gc, T, Id>(&mut self, _array: &mut GcArray<'gc, T, Id>) -> Result<(), Self::Err> where [T]: GcSafe + 'gc, Id: CollectorId {
        match *self {}
    }
}

/// The id for a [dummy gc pointer](Gc)
#[derive(Copy, Clone, Debug, Eq, PartialEq)]
pub struct DummyCollectorId {
    _priv: ()
}
unsafe impl GcSafe for DummyCollectorId {}
unsafe impl Trace for DummyCollectorId {
    const NEEDS_TRACE: bool = false;
    const NEEDS_DROP: bool = false;

    fn visit<V: GcVisitor>(&mut self, _visitor: &mut V) -> Result<(), <V as GcVisitor>::Err> {
        Ok(())
    }

    unsafe fn visit_inside_gc<'gc, V, Id>(gc: &mut crate::Gc<'gc, Self, Id>, visitor: &mut V) -> Result<(), V::Err> where V: GcVisitor, Id: CollectorId, Self: GcSafe + 'gc {
        visitor.visit_gc(gc)
    }
}
unsafe impl TraceImmutable for DummyCollectorId {
    fn visit_immutable<V: GcVisitor>(&self, _visitor: &mut V) -> Result<(), V::Err> {
        Ok(())
    }
}

unsafe impl NullTrace for DummyCollectorId {}
unsafe impl CollectorId for DummyCollectorId {
    type System = DummySystem;
    type RawVecRepr = crate::vec::repr::Unsupported;
    type MarkData = ();
    type PreferredVisitor = NeverVisit;

    #[inline]
    fn from_gc_ptr<'a, 'gc, T>(_gc: &'a Gc<'gc, T>) -> &'a Self where T: GcSafe + ?Sized + 'gc, 'gc: 'a {
        const ID: DummyCollectorId = DummyCollectorId { _priv: () };
        &ID
    }

    fn resolve_array_len<'gc, T>(_array: GcArray<'gc, T, Self>) -> usize where T: GcSafe + 'gc {
        todo!()
    }

    fn resolve_array_id<'a, 'gc, T>(_gc: &'a GcArray<'gc, T, Self>) -> &'a Self where T: GcSafe + 'gc, 'gc: 'a {
        todo!()
    }


    unsafe fn gc_write_barrier<'gc, T, V>(
        _owner: &Gc<'gc, T>,
        _value: &Gc<'gc, V>,
        _field_offset: usize
    ) where T: GcSafe + ?Sized + 'gc, V: GcSafe + ?Sized + 'gc {}

    unsafe fn assume_valid_system(&self) -> &Self::System {
        unimplemented!()
    }
}<|MERGE_RESOLUTION|>--- conflicted
+++ resolved
@@ -1,13 +1,9 @@
 //! Dummy collector implementation for testing
 
-<<<<<<< HEAD
-use crate::{CollectorId, GcContext, GcSafe, GcSimpleAlloc, GcSystem, GcVisitor, NullTrace, Trace, TraceImmutable, DynTrace, GcArray};
-use std::ptr::{NonNull, Pointee, DynMetadata};
-=======
-use crate::{CollectorId, GcContext, GcSafe, GcSimpleAlloc, GcSystem, GcVisitor, NullTrace, Trace, TraceImmutable, GcArray};
-use std::ptr::NonNull;
-use std::mem::MaybeUninit;
->>>>>>> bc5d61c2
+use crate::{CollectorId, GcContext, GcSafe, GcSimpleAlloc, GcSystem, GcVisitor, NullTrace, Trace, TraceImmutable, GcArray, DynTrace};
+use core::ptr::NonNull;
+use core::mem::MaybeUninit;
+use std::ptr::{Pointee, DynMetadata};
 
 /// Fake a [Gc] that points to the specified value
 ///
@@ -138,7 +134,8 @@
         match *self {}
     }
 
-    unsafe fn visit_trait_object<'gc, T, Id>(&mut self, _gc: &mut crate::Gc<'gc, T, Id>) -> Result<(), Self::Err> where T: ?Sized + GcSafe + 'gc + Pointee<Metadata=DynMetadata<T>> + DynTrace, Id: CollectorId {
+    unsafe fn visit_trait_object<'gc, T, Id>(&mut self, _gc: &mut crate::Gc<'gc, T, Id>) -> Result<(), Self::Err>
+        where T: ?Sized + GcSafe + 'gc + Pointee<Metadata=DynMetadata<T>> + DynTrace, Id: CollectorId {
         match *self {}
     }
 
@@ -146,7 +143,7 @@
         match *self {}
     }
 
-    unsafe fn visit_array<'gc, T, Id>(&mut self, _array: &mut GcArray<'gc, T, Id>) -> Result<(), Self::Err> where [T]: GcSafe + 'gc, Id: CollectorId {
+    unsafe fn visit_array<'gc, T, Id>(&mut self, _array: &mut GcArray<'gc, T, Id>) -> Result<(), Self::Err> where T: GcSafe + 'gc, Id: CollectorId {
         match *self {}
     }
 }
@@ -179,8 +176,6 @@
 unsafe impl CollectorId for DummyCollectorId {
     type System = DummySystem;
     type RawVecRepr = crate::vec::repr::Unsupported;
-    type MarkData = ();
-    type PreferredVisitor = NeverVisit;
 
     #[inline]
     fn from_gc_ptr<'a, 'gc, T>(_gc: &'a Gc<'gc, T>) -> &'a Self where T: GcSafe + ?Sized + 'gc, 'gc: 'a {
